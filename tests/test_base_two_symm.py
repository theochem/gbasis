"""Test gbasis.base_two_symm."""
import numpy as np
import pytest
from utils import disable_abstract, skip_init

from gbasis.base_two_asymm import BaseTwoIndexAsymmetric
from gbasis.base_two_symm import BaseTwoIndexSymmetric
from gbasis.contractions import GeneralizedContractionShell
from gbasis.spherical import generate_transformation


def test_init():
    """Test BaseTwoIndexSymmetric.__init__."""
    Test = disable_abstract(BaseTwoIndexSymmetric)
    test = skip_init(Test)
    contractions = GeneralizedContractionShell(1, np.array([1, 2, 3]), np.ones(1), np.ones(1), 'spherical')
    Test.__init__(test, [contractions])
    assert test._axes_contractions[0][0] == contractions
    with pytest.raises(TypeError):
        Test.__init__(test, [contractions], [contractions])


def test_contractions():
    """Test BaseTwoIndexSymmetric.constractions."""
<<<<<<< HEAD
    Test = disable_abstract(BaseTwoIndexSymmetric)
    cont = GeneralizedContractionShell(1, np.array([1, 2, 3]), np.ones(1), np.ones(1))
=======
    Test = disable_abstract(BaseTwoIndexSymmetric)  # noqa: N806
    cont = GeneralizedContractionShell(1, np.array([1, 2, 3]), np.ones(1), np.ones(1), 'spherical')
>>>>>>> 466ec1fe
    test = Test([cont])
    assert test.contractions[0] == cont


def test_contruct_array_contraction():
    """Test BaseTwoIndexSymmetric.construct_array_contraction."""
    # enable only the abstract method construct_array_contraction
    Test = disable_abstract(
        BaseTwoIndexSymmetric,
        dict_overwrite={
            "construct_array_contraction": BaseTwoIndexSymmetric.construct_array_contraction
        },
    )
    contractions = GeneralizedContractionShell(1, np.array([1, 2, 3]), np.ones(1), np.ones(1), 'spherical')
    with pytest.raises(TypeError):
        Test([contractions])


# TODO: test only involves four blocks. This is not big enough to catch the difference between the
# ordering of the triu and tril indices. For example, triu_indices for a 3x3 matrix is 0, 1, 2, 4,
# 5, 8 and tril_indices is 0, 3, 4, 6, 7, 8. We aim to assign the triu blocks to the tril blocks
# after taking their transpose. To do so, the mapping from triu to tril indices is 0 -> 0, 1
# -> 3, 2 -> 6, 4 -> 4, 5 -> 7, and 8 -> 8. The triu blocks cannot simply assigned in the same order
# to the tril blocks because the ordering is different.
def test_contruct_array_cartesian():
    """Test BaseTwoIndexSymmetric.construct_array_cartesian."""
<<<<<<< HEAD
    contractions = GeneralizedContractionShell(1, np.array([1, 2, 3]), np.ones(1), np.ones(1))
    Test = disable_abstract(
=======
    contractions = GeneralizedContractionShell(1, np.array([1, 2, 3]), np.ones(1), np.ones(1), 'spherical')
    Test = disable_abstract(  # noqa: N806
>>>>>>> 466ec1fe
        BaseTwoIndexSymmetric,
        dict_overwrite={
            "construct_array_contraction": lambda self, cont1, cont2, a=2: np.ones((1, 2, 1, 2)) * a
        },
    )
    contractions.norm_cont = np.ones((1, 2))
    test = Test([contractions])
    assert np.allclose(test.construct_array_cartesian(), np.ones((2, 2)) * 2)
    assert np.allclose(test.construct_array_cartesian(a=3), np.ones((2, 2)) * 3)
    with pytest.raises(TypeError):
        test.construct_array_cartesian(bad_keyword=3)

    test = Test([contractions, contractions])
    assert np.allclose(test.construct_array_cartesian(), np.ones((4, 4)) * 2)
    assert np.allclose(test.construct_array_cartesian(a=3), np.ones((4, 4)) * 3)

<<<<<<< HEAD
    cont_one = GeneralizedContractionShell(1, np.array([1, 2, 3]), np.ones(1), np.ones(1))
    cont_two = GeneralizedContractionShell(2, np.array([1, 2, 3]), np.ones(1), np.ones(1))
    Test = disable_abstract(
=======
    cont_one = GeneralizedContractionShell(1, np.array([1, 2, 3]), np.ones(1), np.ones(1), 'spherical')
    cont_two = GeneralizedContractionShell(2, np.array([1, 2, 3]), np.ones(1), np.ones(1), 'spherical')
    Test = disable_abstract(  # noqa: N806
>>>>>>> 466ec1fe
        BaseTwoIndexSymmetric,
        dict_overwrite={
            "construct_array_contraction": lambda self, cont_one, cont_two, a=2: (
                np.arange(cont_one.num_cart * cont_two.num_cart, dtype=float).reshape(
                    1, cont_one.num_cart, 1, cont_two.num_cart
                )
                * a
            )
        },
    )
    cont_one.norm_cont = np.ones((1, cont_one.num_cart))
    cont_two.norm_cont = np.ones((1, cont_two.num_cart))
    test = Test([cont_one, cont_two])
    assert np.allclose(
        test.construct_array_cartesian(),
        np.vstack(
            [
                np.hstack([np.arange(9).reshape(3, 3).T * 2, np.arange(18).reshape(3, 6) * 2]),
                np.hstack([np.arange(18).reshape(3, 6).T * 2, np.arange(36).reshape(6, 6).T * 2]),
            ]
        ),
    )
    assert np.allclose(
        test.construct_array_cartesian(a=3),
        np.vstack(
            [
                np.hstack([np.arange(9).reshape(3, 3).T * 3, np.arange(18).reshape(3, 6) * 3]),
                np.hstack([np.arange(18).reshape(3, 6).T * 3, np.arange(36).reshape(6, 6).T * 3]),
            ]
        ),
    )

    Test = disable_abstract(
        BaseTwoIndexSymmetric,
        dict_overwrite={
            "construct_array_contraction": lambda self, cont_one, cont_two, a=2: (
                np.arange(cont_one.num_cart * cont_two.num_cart * 2, dtype=float).reshape(
                    1, cont_one.num_cart, 1, cont_two.num_cart, 2
                )
                * a
            )
        },
    )
    test = Test([cont_one, cont_two])
    assert np.allclose(
        test.construct_array_cartesian(),
        np.vstack(
            [
                np.hstack(
                    [
                        np.swapaxes(np.arange(18).reshape(3, 3, 2), 0, 1) * 2,
                        np.arange(36).reshape(3, 6, 2) * 2,
                    ]
                ),
                np.hstack(
                    [
                        np.swapaxes(np.arange(36).reshape(3, 6, 2), 0, 1) * 2,
                        np.swapaxes(np.arange(72).reshape(6, 6, 2), 0, 1) * 2,
                    ]
                ),
            ]
        ),
    )
    assert np.allclose(
        test.construct_array_cartesian(a=3),
        np.concatenate(
            [
                np.concatenate(
                    [
                        np.swapaxes(np.arange(18).reshape(3, 3, 2), 0, 1) * 3,
                        np.arange(36).reshape(3, 6, 2) * 3,
                    ],
                    axis=1,
                ),
                np.concatenate(
                    [
                        np.swapaxes(np.arange(36).reshape(3, 6, 2), 0, 1) * 3,
                        np.swapaxes(np.arange(72).reshape(6, 6, 2), 0, 1) * 3,
                    ],
                    axis=1,
                ),
            ],
            axis=0,
        ),
    )

    Test = disable_abstract(
        BaseTwoIndexSymmetric,
        dict_overwrite={
            # NOTE: assume that cont_one and cont_two will always be cont_one and cont_two defined
            # above
            "construct_array_contraction": lambda self, cont_one, cont_two, a=2: np.arange(
                2 * cont_one.num_cart * 2 * cont_two.num_cart, dtype=float
            ).reshape(2, cont_one.num_cart, 2, cont_two.num_cart)
            * a
        },
    )
    cont_one.norm_cont = np.ones((2, cont_one.num_cart))
    cont_two.norm_cont = np.ones((2, cont_two.num_cart))
    test = Test([cont_one, cont_two])
    matrix_11 = np.arange(2 * cont_one.num_cart * 2 * cont_one.num_cart).reshape(
        2, cont_one.num_cart, 2, cont_one.num_cart
    )
    matrix_12 = np.arange(2 * cont_one.num_cart * 2 * cont_two.num_cart).reshape(
        2, cont_one.num_cart, 2, cont_two.num_cart
    )
    matrix_22 = np.arange(2 * cont_two.num_cart * 2 * cont_two.num_cart).reshape(
        2, cont_two.num_cart, 2, cont_two.num_cart
    )
    assert np.allclose(
        test.construct_array_cartesian(),
        np.vstack(
            [
                np.hstack(
                    [
                        np.vstack(
                            [
                                np.hstack([matrix_11[0, :, 0, :], matrix_11[0, :, 1, :]]),
                                np.hstack([matrix_11[1, :, 0, :], matrix_11[1, :, 1, :]]),
                            ]
                        ).T,
                        np.vstack(
                            [
                                np.hstack([matrix_12[0, :, 0, :], matrix_12[0, :, 1, :]]),
                                np.hstack([matrix_12[1, :, 0, :], matrix_12[1, :, 1, :]]),
                            ]
                        ),
                    ]
                ),
                np.hstack(
                    [
                        np.vstack(
                            [
                                np.hstack([matrix_12[0, :, 0, :], matrix_12[0, :, 1, :]]),
                                np.hstack([matrix_12[1, :, 0, :], matrix_12[1, :, 1, :]]),
                            ]
                        ).T,
                        np.vstack(
                            [
                                np.hstack([matrix_22[0, :, 0, :], matrix_22[0, :, 1, :]]),
                                np.hstack([matrix_22[1, :, 0, :], matrix_22[1, :, 1, :]]),
                            ]
                        ).T,
                    ]
                ),
            ]
        )
        * 2,
    )


# TODO: test only involves four blocks. This is not big enough to catch the difference between the
# ordering of the triu and tril indices. For example, triu_indices for a 3x3 matrix is 0, 1, 2, 4,
# 5, 8 and tril_indices is 0, 3, 4, 6, 7, 8. We aim to assign the triu blocks to the tril blocks
# after taking their transpose. To do so, the mapping from triu to tril indices is 0 -> 0, 1
# -> 3, 2 -> 6, 4 -> 4, 5 -> 7, and 8 -> 8. The triu blocks cannot simply assigned in the same order
# to the tril blocks because the ordering is different.
def test_contruct_array_spherical():
    """Test BaseTwoIndexSymmetric.construct_array_spherical."""
    contractions = GeneralizedContractionShell(1, np.array([1, 2, 3]), np.ones(1), np.ones(1), 'spherical')
    transform = generate_transformation(
        1, contractions.angmom_components_cart, contractions.angmom_components_sph, "left"
    )

    Test = disable_abstract(
        BaseTwoIndexSymmetric,
        dict_overwrite={
            "construct_array_contraction": (
                lambda self, cont_one, cont_two, a=2: np.arange(9, dtype=float).reshape(1, 3, 1, 3)
                * a
            )
        },
    )
    contractions.norm_cont = np.ones((1, 3))
    test = Test([contractions])
    assert np.allclose(
        test.construct_array_spherical(),
        (transform.dot(np.arange(9).reshape(3, 3)).dot(transform.T)).T * 2,
    )
    assert np.allclose(
        test.construct_array_spherical(a=3),
        (transform.dot(np.arange(9).reshape(3, 3)).dot(transform.T)).T * 3,
    )
    with pytest.raises(TypeError):
        test.construct_array_spherical(bad_keyword=3)

    cont_one = GeneralizedContractionShell(1, np.array([1, 2, 3]), np.ones(1), np.ones(1), 'spherical')
    cont_two = GeneralizedContractionShell(2, np.array([1, 2, 3]), np.ones(1), np.ones(1), 'spherical')
    transform_one = generate_transformation(
        1, cont_one.angmom_components_cart, cont_one.angmom_components_sph, "left"
    )
    transform_two = generate_transformation(
        2, cont_two.angmom_components_cart, cont_two.angmom_components_sph, "left"
    )

    Test = disable_abstract(
        BaseTwoIndexSymmetric,
        dict_overwrite={
            "construct_array_contraction": lambda self, cont_one, cont_two, a=2: (
                np.arange(cont_one.num_cart * cont_two.num_cart * 2, dtype=float).reshape(
                    1, cont_one.num_cart, 1, cont_two.num_cart, 2
                )
                * a
            )
        },
    )
    cont_one.norm_cont = np.ones((1, cont_one.num_cart))
    cont_two.norm_cont = np.ones((1, cont_two.num_cart))
    test = Test([cont_one, cont_two])
    assert np.allclose(
        test.construct_array_spherical(a=4),
        np.concatenate(
            [
                np.concatenate(
                    [
                        np.tensordot(
                            transform_one,
                            np.tensordot(transform_one, np.arange(18).reshape(3, 3, 2), (1, 0)),
                            (1, 1),
                        )
                        * 4,
                        np.swapaxes(
                            np.tensordot(
                                transform_two,
                                np.tensordot(transform_one, np.arange(36).reshape(3, 6, 2), (1, 0)),
                                (1, 1),
                            ),
                            0,
                            1,
                        )
                        * 4,
                    ],
                    axis=1,
                ),
                np.concatenate(
                    [
                        np.tensordot(
                            transform_two,
                            np.tensordot(transform_one, np.arange(36).reshape(3, 6, 2), (1, 0)),
                            (1, 1),
                        )
                        * 4,
                        np.tensordot(
                            transform_two,
                            np.tensordot(transform_two, np.arange(72).reshape(6, 6, 2), (1, 0)),
                            (1, 1),
                        )
                        * 4,
                    ],
                    axis=1,
                ),
            ],
            axis=0,
        ),
    )

    Test = disable_abstract(
        BaseTwoIndexSymmetric,
        dict_overwrite={
            "construct_array_contraction": lambda self, cont_one, cont_two, a=2: (
                np.arange(2 * cont_one.num_cart * 2 * cont_two.num_cart, dtype=float).reshape(
                    2, cont_one.num_cart, 2, cont_two.num_cart
                )
                * a
            )
        },
    )
    cont_one.norm_cont = np.ones((2, cont_one.num_cart))
    cont_two.norm_cont = np.ones((2, cont_two.num_cart))
    test = Test([cont_one, cont_two])

    matrix_11 = np.arange(2 * cont_one.num_cart * 2 * cont_one.num_cart).reshape(
        2, cont_one.num_cart, 2, cont_one.num_cart
    )
    matrix_11 = np.swapaxes(np.tensordot(transform_one, matrix_11, (1, 1)), 0, 1)
    matrix_11 = np.moveaxis(np.tensordot(transform_one, matrix_11, (1, 3)), 0, 3)
    matrix_12 = np.arange(2 * cont_one.num_cart * 2 * cont_two.num_cart).reshape(
        2, cont_one.num_cart, 2, cont_two.num_cart
    )
    matrix_12 = np.swapaxes(np.tensordot(transform_one, matrix_12, (1, 1)), 0, 1)
    matrix_12 = np.moveaxis(np.tensordot(transform_two, matrix_12, (1, 3)), 0, 3)
    matrix_22 = np.arange(2 * cont_two.num_cart * 2 * cont_two.num_cart).reshape(
        2, cont_two.num_cart, 2, cont_two.num_cart
    )
    matrix_22 = np.swapaxes(np.tensordot(transform_two, matrix_22, (1, 1)), 0, 1)
    matrix_22 = np.moveaxis(np.tensordot(transform_two, matrix_22, (1, 3)), 0, 3)
    assert np.allclose(
        test.construct_array_spherical(),
        np.vstack(
            [
                np.hstack(
                    [
                        np.vstack(
                            [
                                np.hstack([matrix_11[0, :, 0, :], matrix_11[0, :, 1, :]]),
                                np.hstack([matrix_11[1, :, 0, :], matrix_11[1, :, 1, :]]),
                            ]
                        ).T,
                        np.vstack(
                            [
                                np.hstack([matrix_12[0, :, 0, :], matrix_12[0, :, 1, :]]),
                                np.hstack([matrix_12[1, :, 0, :], matrix_12[1, :, 1, :]]),
                            ]
                        ),
                    ]
                ),
                np.hstack(
                    [
                        np.vstack(
                            [
                                np.hstack([matrix_12[0, :, 0, :], matrix_12[0, :, 1, :]]),
                                np.hstack([matrix_12[1, :, 0, :], matrix_12[1, :, 1, :]]),
                            ]
                        ).T,
                        np.vstack(
                            [
                                np.hstack([matrix_22[0, :, 0, :], matrix_22[0, :, 1, :]]),
                                np.hstack([matrix_22[1, :, 0, :], matrix_22[1, :, 1, :]]),
                            ]
                        ).T,
                    ]
                ),
            ]
        )
        * 2,
    )


def test_contruct_array_mix():
    """Test BaseTwoIndex.construct_array_mix."""
    contractions = GeneralizedContractionShell(1, np.array([1, 2, 3]), np.ones(1), np.ones(1), 'spherical')

    Test = disable_abstract(
        BaseTwoIndexSymmetric,
        dict_overwrite={
            "construct_array_contraction": (
                lambda self, cont_one, cont_two, a=2: np.arange(9, dtype=float).reshape(1, 3, 1, 3)
                * a
            )
        },
    )
    test = Test([contractions])
    assert np.allclose(test.construct_array_spherical(), test.construct_array_mix(["spherical"]))
    assert np.allclose(
        test.construct_array_spherical(a=3), test.construct_array_mix(["spherical"], a=3)
    )
    assert np.allclose(test.construct_array_cartesian(), test.construct_array_mix(["cartesian"]))
    assert np.allclose(
        test.construct_array_cartesian(a=3), test.construct_array_mix(["cartesian"], a=3)
    )

    cont_one = GeneralizedContractionShell(1, np.array([1, 2, 3]), np.ones(1), np.ones(1), 'spherical')
    cont_two = GeneralizedContractionShell(2, np.array([1, 2, 3]), np.ones(1), np.ones(1), 'spherical')

    Test = disable_abstract(
        BaseTwoIndexSymmetric,
        dict_overwrite={
            "construct_array_contraction": lambda self, cont_one, cont_two, a=2: (
                np.arange(cont_one.num_cart * cont_two.num_cart * 2, dtype=float).reshape(
                    1, cont_one.num_cart, 1, cont_two.num_cart, 2
                )
                * a
            )
        },
    )
    test = Test([cont_one, cont_two])
    assert np.allclose(
        test.construct_array_spherical(), test.construct_array_mix(["spherical"] * 2)
    )
    assert np.allclose(
        test.construct_array_spherical(a=3), test.construct_array_mix(["spherical"] * 2, a=3)
    )
    assert np.allclose(
        test.construct_array_cartesian(), test.construct_array_mix(["cartesian"] * 2)
    )
    assert np.allclose(
        test.construct_array_cartesian(a=3), test.construct_array_mix(["cartesian"] * 2, a=3)
    )

    Test = disable_abstract(
        BaseTwoIndexSymmetric,
        dict_overwrite={
            "construct_array_contraction": lambda self, cont_one, cont_two, a=2: (
                np.arange(2 * cont_one.num_cart * 2 * cont_two.num_cart, dtype=float).reshape(
                    2, cont_one.num_cart, 2, cont_two.num_cart
                )
                * a
            )
        },
    )
    cont_one.norm_cont = np.ones((2, cont_one.num_cart))
    cont_two.norm_cont = np.ones((2, cont_two.num_cart))
    test = Test([cont_one, cont_two])
    assert np.allclose(
        test.construct_array_spherical(), test.construct_array_mix(["spherical"] * 2)
    )
    assert np.allclose(
        test.construct_array_spherical(a=3), test.construct_array_mix(["spherical"] * 2, a=3)
    )
    assert np.allclose(
        test.construct_array_cartesian(), test.construct_array_mix(["cartesian"] * 2)
    )
    assert np.allclose(
        test.construct_array_cartesian(a=3), test.construct_array_mix(["cartesian"] * 2, a=3)
    )

    # check coord_types type
    with pytest.raises(TypeError):
        test.construct_array_mix(np.array(["cartesian"] * 2), a=3),
    # check coord_types content
    with pytest.raises(ValueError):
        test.construct_array_mix(["cartesian", "something"], a=3),
    # check coord_types length
    with pytest.raises(ValueError):
        test.construct_array_mix(["cartesian"] * 3, a=3),


def test_contruct_array_lincomb():
    """Test BaseTwoIndexSymmetric.construct_array_lincomb."""
    contractions = GeneralizedContractionShell(1, np.array([1, 2, 3]), np.ones(1), np.ones(1), 'spherical')
    sph_transform = generate_transformation(
        1, contractions.angmom_components_cart, contractions.angmom_components_sph, "left"
    )
    orb_transform = np.random.rand(3, 3)

    Test = disable_abstract(
        BaseTwoIndexSymmetric,
        dict_overwrite={
            "construct_array_contraction": (
                lambda self, cont_one, cont_two, a=2: np.arange(9, dtype=float).reshape(1, 3, 1, 3)
                * a
            )
        },
    )
    contractions.norm_cont = np.ones((1, 3))
    test = Test([contractions])
    assert np.allclose(
        test.construct_array_lincomb(orb_transform, ["cartesian"]),
        (orb_transform.dot(np.arange(9).reshape(3, 3)).dot(orb_transform.T).T * 2),
    )
    assert np.allclose(
        test.construct_array_lincomb(orb_transform, ["spherical"]),
        (
            orb_transform.dot(sph_transform)
            .dot(np.arange(9).reshape(3, 3))
            .dot(sph_transform.T)
            .dot(orb_transform.T)
            .T
            * 2
        ),
    )
    assert np.allclose(
        test.construct_array_lincomb(orb_transform, ["spherical"], a=3),
        (
            orb_transform.dot(sph_transform)
            .dot(np.arange(9).reshape(3, 3))
            .dot(sph_transform.T)
            .dot(orb_transform.T)
            .T
            * 3
        ),
    )
    with pytest.raises(TypeError):
        test.construct_array_lincomb(orb_transform, ["spherical"], bad_keyword=3)
    with pytest.raises(TypeError):
        test.construct_array_lincomb(orb_transform, "bad", keyword=3)

    Test = disable_abstract(
        BaseTwoIndexSymmetric,
        dict_overwrite={
            "construct_array_contraction": lambda self, cont_one, cont_two, a=2: (
                np.arange(cont_one.num_cart * cont_two.num_cart * 2, dtype=float).reshape(
                    1, cont_one.num_cart, 1, cont_two.num_cart, 2
                )
                * a
            )
        },
    )
    cont_one = GeneralizedContractionShell(1, np.array([1, 2, 3]), np.ones(1), np.ones(1), 'spherical')
    cont_two = GeneralizedContractionShell(2, np.array([1, 2, 3]), np.ones(1), np.ones(1), 'spherical')
    cont_one.norm_cont = np.ones((1, cont_one.num_cart))
    cont_two.norm_cont = np.ones((1, cont_two.num_cart))
    test = Test([cont_one, cont_two])
    sph_transform_one = generate_transformation(
        1, cont_one.angmom_components_cart, cont_one.angmom_components_sph, "left"
    )
    sph_transform_two = generate_transformation(
        2, cont_two.angmom_components_cart, cont_two.angmom_components_sph, "left"
    )
    orb_transform = np.random.rand(8, 8)
    assert np.allclose(
        test.construct_array_lincomb(orb_transform, ["spherical"], a=4),
        np.swapaxes(
            np.tensordot(
                orb_transform,
                np.tensordot(
                    orb_transform,
                    np.concatenate(
                        [
                            np.concatenate(
                                [
                                    np.tensordot(
                                        sph_transform_one,
                                        np.tensordot(
                                            sph_transform_one,
                                            np.arange(18).reshape(3, 3, 2),
                                            (1, 0),
                                        ),
                                        (1, 1),
                                    )
                                    * 4,
                                    np.swapaxes(
                                        np.tensordot(
                                            sph_transform_two,
                                            np.tensordot(
                                                sph_transform_one,
                                                np.arange(36).reshape(3, 6, 2),
                                                (1, 0),
                                            ),
                                            (1, 1),
                                        ),
                                        0,
                                        1,
                                    )
                                    * 4,
                                ],
                                axis=1,
                            ),
                            np.concatenate(
                                [
                                    np.tensordot(
                                        sph_transform_two,
                                        np.tensordot(
                                            sph_transform_one,
                                            np.arange(36).reshape(3, 6, 2),
                                            (1, 0),
                                        ),
                                        (1, 1),
                                    )
                                    * 4,
                                    np.tensordot(
                                        sph_transform_two,
                                        np.tensordot(
                                            sph_transform_two,
                                            np.arange(72).reshape(6, 6, 2),
                                            (1, 0),
                                        ),
                                        (1, 1),
                                    )
                                    * 4,
                                ],
                                axis=1,
                            ),
                        ],
                        axis=0,
                    ),
                    (1, 0),
                ),
                (1, 1),
            ),
            0,
            1,
        ),
    )
    orb_transform = np.random.rand(9, 9)
    assert np.allclose(
        test.construct_array_lincomb(orb_transform, ("spherical", "cartesian"), a=4),
        np.swapaxes(
            np.tensordot(
                orb_transform,
                np.tensordot(
                    orb_transform,
                    np.concatenate(
                        [
                            np.concatenate(
                                [
                                    np.tensordot(
                                        sph_transform_one,
                                        np.tensordot(
                                            sph_transform_one,
                                            np.arange(18).reshape(3, 3, 2),
                                            (1, 0),
                                        ),
                                        (1, 1),
                                    )
                                    * 4,
                                    np.tensordot(
                                        sph_transform_one, np.arange(36).reshape(3, 6, 2), (1, 0)
                                    )
                                    * 4,
                                ],
                                axis=1,
                            ),
                            np.concatenate(
                                [
                                    np.swapaxes(
                                        np.tensordot(
                                            sph_transform_one,
                                            np.arange(36).reshape(3, 6, 2),
                                            (1, 0),
                                        ),
                                        0,
                                        1,
                                    )
                                    * 4,
                                    np.swapaxes(np.arange(72).reshape(6, 6, 2), 0, 1) * 4,
                                ],
                                axis=1,
                            ),
                        ],
                        axis=0,
                    ),
                    (1, 0),
                ),
                (1, 1),
            ),
            0,
            1,
        ),
    )


def test_construct_array_mix():
    r"""Test construct_array_mix with both a P-Type Cartesian and D-Type Spherical contractions."""
    num_pts = 1
    # Define the coefficients used to seperate which contraction block it is
    coeff_p_p_type = 2
    coeff_p_d_type = 4
    coeff_d_d_type = 6

    def construct_array_cont(self, cont_one, cont_two):
        if cont_one.angmom == 1:
            if cont_two.angmom == 1:
                # Return array with all values of "COEFF_P_PTYPE" with right size
                output = (
                    np.ones(cont_one.num_cart * cont_two.num_cart * num_pts, dtype=float).reshape(
                        1, cont_one.num_cart, 1, cont_two.num_cart, num_pts
                    )
                    * coeff_p_p_type
                )
            elif cont_two.angmom == 2:
                # Return array with all values of "COEFF_P_D_TYPE" with right size
                output = (
                    np.ones(cont_one.num_cart * cont_two.num_cart * num_pts, dtype=float).reshape(
                        1, cont_one.num_cart, 1, cont_two.num_cart, num_pts
                    )
                    * coeff_p_d_type
                )
        if cont_one.angmom == 2:
            if cont_two.angmom == 2:
                # Return array with all values of "COEFF_D_D_TYPE" with right size
                output = (
                    np.ones(cont_one.num_cart * cont_two.num_cart * num_pts, dtype=float).reshape(
                        1, cont_one.num_cart, 1, cont_two.num_cart, num_pts
                    )
                    * coeff_d_d_type
                )
        return output

    Test = disable_abstract(
        BaseTwoIndexSymmetric,
        dict_overwrite={"construct_array_contraction": construct_array_cont},
    )
    cont_one = GeneralizedContractionShell(1, np.array([1, 2, 3]), np.ones(1), np.ones(1), 'spherical')
    cont_two = GeneralizedContractionShell(2, np.array([1, 2, 3]), np.ones(1), np.ones(1), 'spherical')

    # Remove the dependence on norm constants.
    cont_one.norm_cont = np.ones((1, cont_one.num_cart))
    cont_two.norm_cont = np.ones((1, cont_two.num_cart))
    test = Test([cont_one, cont_two])

    # Should have shape (3 + 5, 3 + 5, NUM_PTS), due to the following:
    #           3-> Number of P-type, 5->Number of Spherical D-type.
    actual = test.construct_array_mix(["cartesian", "spherical"])[:, :, 0]

    # Test P-type to P-type
    assert np.allclose(actual[:3, :3], np.ones((3, 3)) * coeff_p_p_type)
    # Test P-type to D-type
    # Transformation matrix from  normalized Cartesian to normalized Spherical,
    #       Transfers [xx, xy, xz, yy, yz, zz] to [S_{22}, S_{21}, C_{20}, C_{21}, C_{22}]
    #       Obtained form iodata website or can find it in Helgeker's book.
    generate_transformation_array = np.array(
        [
            [0, 1, 0, 0, 0, 0],
            [0, 0, 0, 0, 1, 0],
            [-0.5, 0, 0, -0.5, 0, 1],
            [0, 0, 1, 0, 0, 0],
            [np.sqrt(3.0) / 2.0, 0, 0, -np.sqrt(3.0) / 2.0, 0, 0],
        ]
    )
    assert np.allclose(
        actual[:3, 3:], np.ones((3, 6)).dot(generate_transformation_array.T) * coeff_p_d_type
    )
    assert np.allclose(
        actual[3:, :3], generate_transformation_array.dot(np.ones((6, 3))) * coeff_p_d_type
    )
    # Test D-type to D-type.
    assert np.allclose(
        actual[3:, 3:],
        generate_transformation_array.dot(np.ones(6 * 6, dtype=float).reshape(6, 6) * 6).dot(
            generate_transformation_array.T
        ),
    )


def test_compare_two_asymm():
    """Test BaseTwoIndexSymmetric by comparing it against BaseTwoIndexAsymmetric."""
    cont_one = GeneralizedContractionShell(1, np.array([1, 2, 3]), np.ones(1), np.ones(1), 'spherical')
    cont_two = GeneralizedContractionShell(2, np.array([1, 2, 3]), np.ones(1), np.ones(1), 'spherical')
    sph_orb_transform = np.random.rand(8, 8)
    cart_orb_transform = np.random.rand(9, 9)

    def construct_array_contraction(self, cont_one, cont_two, a=2):
        """Temporary symmetric function for testing."""
        one_size = cont_one.num_cart
        two_size = cont_two.num_cart
        output = (
            np.arange(one_size)[None, :, None, None, None]
            + np.arange(two_size)[None, None, None, :, None]
            + np.arange(5, 10)[None, None, None, None, :]
        ).astype(float)
        return output * a

    TestSymmetric = disable_abstract(
        BaseTwoIndexSymmetric,
        dict_overwrite={"construct_array_contraction": construct_array_contraction},
    )
    TestAsymmetric = disable_abstract(
        BaseTwoIndexAsymmetric,
        dict_overwrite={"construct_array_contraction": construct_array_contraction},
    )
    cont_one.norm_cont = np.ones((1, cont_one.num_cart))
    cont_two.norm_cont = np.ones((1, cont_two.num_cart))

    test_symm = TestSymmetric([cont_one, cont_two])
    test_asymm = TestAsymmetric([cont_one, cont_two], [cont_one, cont_two])

    assert np.allclose(
        test_symm.construct_array_contraction(cont_one, cont_one),
        test_asymm.construct_array_contraction(cont_one, cont_one),
    )
    assert np.allclose(
        test_symm.construct_array_contraction(cont_one, cont_two),
        test_asymm.construct_array_contraction(cont_one, cont_two),
    )
    assert np.allclose(
        test_symm.construct_array_contraction(cont_two, cont_one),
        test_asymm.construct_array_contraction(cont_two, cont_one),
    )
    assert np.allclose(
        test_symm.construct_array_contraction(cont_two, cont_two),
        test_asymm.construct_array_contraction(cont_two, cont_two),
    )
    assert np.allclose(
        test_symm.construct_array_cartesian(), test_asymm.construct_array_cartesian()
    )
    assert np.allclose(
        test_symm.construct_array_spherical(), test_asymm.construct_array_spherical()
    )
    assert np.allclose(
        test_symm.construct_array_lincomb(sph_orb_transform, ["spherical"]),
        test_asymm.construct_array_lincomb(
            sph_orb_transform, sph_orb_transform, "spherical", "spherical"
        ),
    )
    assert np.allclose(
        test_symm.construct_array_lincomb(cart_orb_transform, ["cartesian"]),
        test_asymm.construct_array_lincomb(
            cart_orb_transform, cart_orb_transform, "cartesian", "cartesian"
        ),
    )


def test_construct_array_mix_missing_conventions():
    """Test BaseTwoIndexSymmetric.construct_array_mix with partially defined conventions."""

    class SpecialShell(GeneralizedContractionShell):
        @property
        def angmom_components_sph(self):
            """Raise error in case undefined conventions are accessed."""
            raise NotImplementedError

<<<<<<< HEAD
    contractions = SpecialShell(1, np.array([1, 2, 3]), np.ones((1, 2)), np.ones(1))
    Test = disable_abstract(
=======
    contractions = SpecialShell(1, np.array([1, 2, 3]), np.ones((1, 2)), np.ones(1), 'spherical')
    Test = disable_abstract(  # noqa: N806
>>>>>>> 466ec1fe
        BaseTwoIndexSymmetric,
        dict_overwrite={
            "construct_array_contraction": (
                lambda self, cont1, cont2, a=2: np.arange(36, dtype=float).reshape(2, 3, 2, 3) * a
            )
        },
    )
    test = Test([contractions, contractions])
    assert np.allclose(
        test.construct_array_cartesian(a=3), test.construct_array_mix(["cartesian"] * 2, a=3)
    )<|MERGE_RESOLUTION|>--- conflicted
+++ resolved
@@ -22,13 +22,8 @@
 
 def test_contractions():
     """Test BaseTwoIndexSymmetric.constractions."""
-<<<<<<< HEAD
-    Test = disable_abstract(BaseTwoIndexSymmetric)
-    cont = GeneralizedContractionShell(1, np.array([1, 2, 3]), np.ones(1), np.ones(1))
-=======
-    Test = disable_abstract(BaseTwoIndexSymmetric)  # noqa: N806
+    Test = disable_abstract(BaseTwoIndexSymmetric)  
     cont = GeneralizedContractionShell(1, np.array([1, 2, 3]), np.ones(1), np.ones(1), 'spherical')
->>>>>>> 466ec1fe
     test = Test([cont])
     assert test.contractions[0] == cont
 
@@ -55,13 +50,8 @@
 # to the tril blocks because the ordering is different.
 def test_contruct_array_cartesian():
     """Test BaseTwoIndexSymmetric.construct_array_cartesian."""
-<<<<<<< HEAD
-    contractions = GeneralizedContractionShell(1, np.array([1, 2, 3]), np.ones(1), np.ones(1))
-    Test = disable_abstract(
-=======
     contractions = GeneralizedContractionShell(1, np.array([1, 2, 3]), np.ones(1), np.ones(1), 'spherical')
-    Test = disable_abstract(  # noqa: N806
->>>>>>> 466ec1fe
+    Test = disable_abstract( 
         BaseTwoIndexSymmetric,
         dict_overwrite={
             "construct_array_contraction": lambda self, cont1, cont2, a=2: np.ones((1, 2, 1, 2)) * a
@@ -78,15 +68,9 @@
     assert np.allclose(test.construct_array_cartesian(), np.ones((4, 4)) * 2)
     assert np.allclose(test.construct_array_cartesian(a=3), np.ones((4, 4)) * 3)
 
-<<<<<<< HEAD
-    cont_one = GeneralizedContractionShell(1, np.array([1, 2, 3]), np.ones(1), np.ones(1))
-    cont_two = GeneralizedContractionShell(2, np.array([1, 2, 3]), np.ones(1), np.ones(1))
-    Test = disable_abstract(
-=======
     cont_one = GeneralizedContractionShell(1, np.array([1, 2, 3]), np.ones(1), np.ones(1), 'spherical')
     cont_two = GeneralizedContractionShell(2, np.array([1, 2, 3]), np.ones(1), np.ones(1), 'spherical')
-    Test = disable_abstract(  # noqa: N806
->>>>>>> 466ec1fe
+    Test = disable_abstract(  
         BaseTwoIndexSymmetric,
         dict_overwrite={
             "construct_array_contraction": lambda self, cont_one, cont_two, a=2: (
@@ -869,13 +853,8 @@
             """Raise error in case undefined conventions are accessed."""
             raise NotImplementedError
 
-<<<<<<< HEAD
-    contractions = SpecialShell(1, np.array([1, 2, 3]), np.ones((1, 2)), np.ones(1))
-    Test = disable_abstract(
-=======
     contractions = SpecialShell(1, np.array([1, 2, 3]), np.ones((1, 2)), np.ones(1), 'spherical')
-    Test = disable_abstract(  # noqa: N806
->>>>>>> 466ec1fe
+    Test = disable_abstract(  
         BaseTwoIndexSymmetric,
         dict_overwrite={
             "construct_array_contraction": (
