"""Test gbasis.base_two_asymm."""
import numpy as np
import pytest
from utils import disable_abstract, skip_init

from gbasis.base_two_asymm import BaseTwoIndexAsymmetric
from gbasis.contractions import GeneralizedContractionShell
from gbasis.spherical import generate_transformation


def test_init():
    """Test BaseTwoIndexAsymmetric.__init__."""
    Test = disable_abstract(BaseTwoIndexAsymmetric)
    test = skip_init(Test)
    contractions = GeneralizedContractionShell(1, np.array([1, 2, 3]), np.ones(1), np.ones(1), 'spherical')
    Test.__init__(test, [contractions], [contractions])
    assert test._axes_contractions == ((contractions,), (contractions,))
    with pytest.raises(TypeError):
        Test.__init__(test, [contractions])
    with pytest.raises(TypeError):
        Test.__init__(test, [contractions], [contractions], [contractions])


def test_contractions_one():
    """Test BaseTwoIndexAsymmetric.constractions_one."""
<<<<<<< HEAD
    Test = disable_abstract(BaseTwoIndexAsymmetric)
    cont_one = GeneralizedContractionShell(1, np.array([1, 2, 3]), np.ones(1), np.ones(1))
    cont_two = GeneralizedContractionShell(1, np.array([1, 2, 3]), np.ones(1), np.ones(1))
=======
    Test = disable_abstract(BaseTwoIndexAsymmetric)  # noqa: N806
    cont_one = GeneralizedContractionShell(1, np.array([1, 2, 3]), np.ones(1), np.ones(1), 'spherical')
    cont_two = GeneralizedContractionShell(1, np.array([1, 2, 3]), np.ones(1), np.ones(1), 'spherical')
>>>>>>> 466ec1fe
    test = Test([cont_one], [cont_two])
    assert test.contractions_one[0] == cont_one


def test_contractions_two():
    """Test BaseTwoIndexAsymmetric.constractions_two."""
<<<<<<< HEAD
    Test = disable_abstract(BaseTwoIndexAsymmetric)
    cont_one = GeneralizedContractionShell(1, np.array([1, 2, 3]), np.ones(1), np.ones(1))
    cont_two = GeneralizedContractionShell(1, np.array([1, 2, 3]), np.ones(1), np.ones(1))
=======
    Test = disable_abstract(BaseTwoIndexAsymmetric)  # noqa: N806
    cont_one = GeneralizedContractionShell(1, np.array([1, 2, 3]), np.ones(1), np.ones(1), 'spherical')
    cont_two = GeneralizedContractionShell(1, np.array([1, 2, 3]), np.ones(1), np.ones(1), 'spherical')
>>>>>>> 466ec1fe
    test = Test([cont_one], [cont_two])
    assert test.contractions_two[0] == cont_two


def test_contruct_array_contraction():
    """Test BaseTwoIndexAsymmetric.construct_array_contraction."""
    # enable only the abstract method construct_array_contraction
    Test = disable_abstract(
        BaseTwoIndexAsymmetric,
        dict_overwrite={
            "construct_array_contraction": BaseTwoIndexAsymmetric.construct_array_contraction
        },
    )
    contractions = GeneralizedContractionShell(1, np.array([1, 2, 3]), np.ones(1), np.ones(1), 'spherical')
    with pytest.raises(TypeError):
        Test([contractions])


def test_contruct_array_cartesian():
    """Test BaseTwoIndexAsymmetric.construct_array_cartesian."""
<<<<<<< HEAD
    contractions = GeneralizedContractionShell(1, np.array([1, 2, 3]), np.ones(1), np.ones(1))
    Test = disable_abstract(
=======
    contractions = GeneralizedContractionShell(1, np.array([1, 2, 3]), np.ones(1), np.ones(1), 'spherical')
    Test = disable_abstract(  # noqa: N806
>>>>>>> 466ec1fe
        BaseTwoIndexAsymmetric,
        dict_overwrite={
            "construct_array_contraction": lambda self, cont1, cont2, a=2: np.ones((1, 2, 1, 2)) * a
        },
    )
    contractions.norm_cont = np.ones((1, 2))
    test = Test([contractions], [contractions])
    assert np.allclose(test.construct_array_cartesian(), np.ones((2, 2)) * 2)
    assert np.allclose(test.construct_array_cartesian(a=3), np.ones((2, 2)) * 3)
    with pytest.raises(TypeError):
        test.construct_array_cartesian(bad_keyword=3)

    test = Test([contractions, contractions], [contractions])
    assert np.allclose(test.construct_array_cartesian(), np.ones((4, 2)) * 2)
    assert np.allclose(test.construct_array_cartesian(a=3), np.ones((4, 2)) * 3)

    Test = disable_abstract(
        BaseTwoIndexAsymmetric,
        dict_overwrite={
            "construct_array_contraction": (
                lambda self, cont_one, cont_two, a=2: np.ones((1, 2, 1, 5)) * a
            )
        },
    )
    cont_one = GeneralizedContractionShell(1, np.array([1, 2, 3]), np.ones(1), np.ones(1), 'spherical')
    cont_two = GeneralizedContractionShell(1, np.array([1, 2, 3]), np.ones(1), np.ones(1), 'spherical')
    cont_one.norm_cont = np.ones((1, 2))
    cont_two.norm_cont = np.ones((1, 5))
    test = Test([cont_one, cont_one], [cont_two])
    assert np.allclose(test.construct_array_cartesian(), np.ones((4, 5)) * 2)
    assert np.allclose(test.construct_array_cartesian(a=3), np.ones((4, 5)) * 3)

    Test = disable_abstract(
        BaseTwoIndexAsymmetric,
        dict_overwrite={
            "construct_array_contraction": (
                lambda self, cont_one, cont_two, a=2: np.ones((2, 2, 2, 5)) * a
            )
        },
    )
    cont_one.norm_cont = np.ones((2, 2))
    cont_two.norm_cont = np.ones((2, 5))
    test = Test([cont_one, cont_one], [cont_two])
    assert np.allclose(test.construct_array_cartesian(), np.ones((8, 10)) * 2)
    assert np.allclose(test.construct_array_cartesian(a=3), np.ones((8, 10)) * 3)


def test_contruct_array_spherical():
    """Test BaseTwoIndexAsymmetric.construct_array_spherical."""
    contractions = GeneralizedContractionShell(1, np.array([1, 2, 3]), np.ones(1), np.ones(1), 'spherical')
    transform = generate_transformation(
        1, contractions.angmom_components_cart, contractions.angmom_components_sph, "left"
    )

    Test = disable_abstract(
        BaseTwoIndexAsymmetric,
        dict_overwrite={
            "construct_array_contraction": (
                lambda self, cont_one, cont_two, a=2: np.arange(9, dtype=float).reshape(1, 3, 1, 3)
                * a
            )
        },
    )
    contractions.norm_cont = np.ones((1, 3))

    test = Test([contractions], [contractions])
    assert np.allclose(
        test.construct_array_spherical(),
        transform.dot(np.arange(9).reshape(3, 3)).dot(transform.T) * 2,
    )
    assert np.allclose(
        test.construct_array_spherical(a=3),
        transform.dot(np.arange(9).reshape(3, 3)).dot(transform.T) * 3,
    )
    with pytest.raises(TypeError):
        test.construct_array_spherical(bad_keyword=3)

    test = Test([contractions, contractions], [contractions])
    assert np.allclose(
        test.construct_array_spherical(),
        np.vstack([transform.dot(np.arange(9).reshape(3, 3).dot(transform.T)) * 2] * 2),
    )

    matrix = np.arange(36, dtype=float).reshape(2, 3, 2, 3)
    Test = disable_abstract(
        BaseTwoIndexAsymmetric,
        dict_overwrite={
            "construct_array_contraction": lambda self, cont_one, cont_two, a=2: matrix * a
        },
    )
    contractions.norm_cont = np.ones((2, 3))
    test = Test([contractions], [contractions])
    assert np.allclose(
        test.construct_array_spherical(),
        np.vstack(
            [
                np.hstack(
                    [
                        transform.dot(matrix[0, :, 0, :]).dot(transform.T),
                        transform.dot(matrix[0, :, 1, :]).dot(transform.T),
                    ]
                ),
                np.hstack(
                    [
                        transform.dot(matrix[1, :, 0, :]).dot(transform.T),
                        transform.dot(matrix[1, :, 1, :]).dot(transform.T),
                    ]
                ),
            ]
        )
        * 2,
    )
    test = Test([contractions, contractions], [contractions])
    assert np.allclose(
        test.construct_array_spherical(),
        np.vstack(
            [
                np.hstack(
                    [
                        transform.dot(matrix[0, :, 0, :]).dot(transform.T),
                        transform.dot(matrix[0, :, 1, :]).dot(transform.T),
                    ]
                ),
                np.hstack(
                    [
                        transform.dot(matrix[1, :, 0, :]).dot(transform.T),
                        transform.dot(matrix[1, :, 1, :]).dot(transform.T),
                    ]
                ),
            ]
            * 2
        )
        * 2,
    )


def test_contruct_array_mix():
    """Test BaseTwoIndexAsymmetric.construct_array_mix."""
    contractions = GeneralizedContractionShell(1, np.array([1, 2, 3]), np.ones(1), np.ones(1), 'spherical')

    Test = disable_abstract(
        BaseTwoIndexAsymmetric,
        dict_overwrite={
            "construct_array_contraction": (
                lambda self, cont_one, cont_two, a=2: np.arange(9, dtype=float).reshape(1, 3, 1, 3)
                * a
            )
        },
    )
    contractions.norm_cont = np.ones((1, 3))
    test = Test([contractions], [contractions])
    assert np.allclose(
        test.construct_array_spherical(), test.construct_array_mix(["spherical"], ["spherical"])
    )
    assert np.allclose(
        test.construct_array_spherical(a=3),
        test.construct_array_mix(["spherical"], ["spherical"], a=3),
    )
    assert np.allclose(
        test.construct_array_cartesian(), test.construct_array_mix(["cartesian"], ["cartesian"])
    )
    assert np.allclose(
        test.construct_array_cartesian(a=3),
        test.construct_array_mix(["cartesian"], ["cartesian"], a=3),
    )

    test = Test([contractions, contractions], [contractions])
    assert np.allclose(
        test.construct_array_spherical(), test.construct_array_mix(["spherical"] * 2, ["spherical"])
    )
    assert np.allclose(
        test.construct_array_spherical(a=3),
        test.construct_array_mix(["spherical"] * 2, ["spherical"], a=3),
    )
    assert np.allclose(
        test.construct_array_cartesian(), test.construct_array_mix(["cartesian"] * 2, ["cartesian"])
    )
    assert np.allclose(
        test.construct_array_cartesian(a=3),
        test.construct_array_mix(["cartesian"] * 2, ["cartesian"], a=3),
    )

    matrix = np.arange(36, dtype=float).reshape(2, 3, 2, 3)
    Test = disable_abstract(
        BaseTwoIndexAsymmetric,
        dict_overwrite={
            "construct_array_contraction": lambda self, cont_one, cont_two, a=2: matrix * a
        },
    )
    contractions.norm_cont = np.ones((2, 3))
    test = Test([contractions], [contractions])
    assert np.allclose(
        test.construct_array_spherical(), test.construct_array_mix(["spherical"], ["spherical"])
    )
    assert np.allclose(
        test.construct_array_spherical(a=3),
        test.construct_array_mix(["spherical"], ["spherical"], a=3),
    )
    assert np.allclose(
        test.construct_array_cartesian(), test.construct_array_mix(["cartesian"], ["cartesian"])
    )
    assert np.allclose(
        test.construct_array_cartesian(a=3),
        test.construct_array_mix(["cartesian"], ["cartesian"], a=3),
    )
    test = Test([contractions, contractions], [contractions])
    assert np.allclose(
        test.construct_array_spherical(), test.construct_array_mix(["spherical"] * 2, ["spherical"])
    )
    assert np.allclose(
        test.construct_array_spherical(a=3),
        test.construct_array_mix(["spherical"] * 2, ["spherical"], a=3),
    )
    assert np.allclose(
        test.construct_array_cartesian(), test.construct_array_mix(["cartesian"] * 2, ["cartesian"])
    )
    assert np.allclose(
        test.construct_array_cartesian(a=3),
        test.construct_array_mix(["cartesian"] * 2, ["cartesian"], a=3),
    )

    # check coord_types_one type
    with pytest.raises(TypeError):
        test.construct_array_mix(np.array(["cartesian"] * 2), ["cartesian"], a=3),
    # check coord_types_two type
    with pytest.raises(TypeError):
        test.construct_array_mix(["cartesian"] * 2, np.array(["cartesian"]), a=3),
    # check coord_types_one content
    with pytest.raises(ValueError):
        test.construct_array_mix(["cartesian", "something"], ["cartesian"], a=3),
    # check coord_types_one content
    with pytest.raises(ValueError):
        test.construct_array_mix(["cartesian"] * 2, ["something"], a=3),
    # check coord_types_one length
    with pytest.raises(ValueError):
        test.construct_array_mix(["cartesian"] * 3, ["cartesian"], a=3),
    # check coord_types_two length
    with pytest.raises(ValueError):
        test.construct_array_mix(["cartesian"] * 2, ["cartesian"] * 2, a=3),


def test_construct_array_mix_with_both_cartesian_and_spherical():
    r"""Test construct_array_mix with both a P-Type Cartesian and D-Type Spherical contractions."""
    num_pts = 1
    # Define the coefficients used to seperate which contraction block it is
    coeff_p_p_type = 2
    coeff_p_d_type = 4
    coeff_d_p_type = 5
    coeff_d_d_type = 6

    def construct_array_cont(self, cont_one, cont_two):
        if cont_one.angmom == 1:
            if cont_two.angmom == 1:
                # Return array with all values of "COEFF_P_PTYPE" with right size
                output = (
                    np.ones(cont_one.num_cart * cont_two.num_cart * num_pts, dtype=float).reshape(
                        1, cont_one.num_cart, 1, cont_two.num_cart, num_pts
                    )
                    * coeff_p_p_type
                )
            elif cont_two.angmom == 2:
                # Return array with all values of "COEFF_P_D_TYPE" with right size
                output = (
                    np.ones(cont_one.num_cart * cont_two.num_cart * num_pts, dtype=float).reshape(
                        1, cont_one.num_cart, 1, cont_two.num_cart, num_pts
                    )
                    * coeff_p_d_type
                )
        if cont_one.angmom == 2:
            if cont_two.angmom == 1:
                # Return array with all values of "COEFF_P_PTYPE" with right size
                output = (
                    np.ones(cont_one.num_cart * cont_two.num_cart * num_pts, dtype=float).reshape(
                        1, cont_one.num_cart, 1, cont_two.num_cart, num_pts
                    )
                    * coeff_d_p_type
                )
            elif cont_two.angmom == 2:
                # Return array with all values of "COEFF_D_D_TYPE" with right size
                output = (
                    np.ones(cont_one.num_cart * cont_two.num_cart * num_pts, dtype=float).reshape(
                        1, cont_one.num_cart, 1, cont_two.num_cart, num_pts
                    )
                    * coeff_d_d_type
                )
        return output

    Test = disable_abstract(
        BaseTwoIndexAsymmetric,
        dict_overwrite={"construct_array_contraction": construct_array_cont},
    )
    cont_one = GeneralizedContractionShell(1, np.array([1, 2, 3]), np.ones(1), np.ones(1), 'spherical')
    cont_two = GeneralizedContractionShell(2, np.array([1, 2, 3]), np.ones(1), np.ones(1), 'spherical')

    # Remove the dependence on norm constants.
    cont_one.norm_cont = np.ones((1, cont_one.num_cart))
    cont_two.norm_cont = np.ones((1, cont_two.num_cart))
    test = Test([cont_one, cont_two], [cont_one, cont_two])

    # Should have shape (3 + 5, 3 + 5, NUM_PTS), due to the following:
    #           3-> Number of P-type, 5->Number of Spherical D-type.
    actual = test.construct_array_mix(["cartesian", "spherical"], ["cartesian", "spherical"])[
        :, :, 0
    ]

    # Test P-type to P-type
    assert np.allclose(actual[:3, :3], np.ones((3, 3)) * coeff_p_p_type)
    # Test P-type to D-type
    # Transformation matrix from  normalized Cartesian to normalized Spherical,
    #       Transfers [xx, xy, xz, yy, yz, zz] to [S_{22}, S_{21}, C_{20}, C_{21}, C_{22}]
    #       Obtained form iodata website or can find it in Helgeker's book.
    generate_transformation_array = np.array(
        [
            [0, 1, 0, 0, 0, 0],
            [0, 0, 0, 0, 1, 0],
            [-0.5, 0, 0, -0.5, 0, 1],
            [0, 0, 1, 0, 0, 0],
            [np.sqrt(3.0) / 2.0, 0, 0, -np.sqrt(3.0) / 2.0, 0, 0],
        ]
    )
    assert np.allclose(
        actual[:3, 3:], np.ones((3, 6)).dot(generate_transformation_array.T) * coeff_p_d_type
    )
    assert np.allclose(
        actual[3:, :3], generate_transformation_array.dot(np.ones((6, 3))) * coeff_d_p_type
    )
    # Test D-type to D-type.
    assert np.allclose(
        actual[3:, 3:],
        generate_transformation_array.dot(np.ones(6 * 6, dtype=float).reshape(6, 6) * 6).dot(
            generate_transformation_array.T
        ),
    )


def test_contruct_array_lincomb():
    """Test BaseTwoIndexAsymmetric.construct_array_lincomb."""
    contractions = GeneralizedContractionShell(1, np.array([1, 2, 3]), np.ones(1), np.ones(1), 'spherical')
    sph_transform = generate_transformation(
        1, contractions.angmom_components_cart, contractions.angmom_components_sph, "left"
    )
    orb_transform_one = np.random.rand(3, 3)
    orb_transform_two = np.random.rand(3, 3)

    Test = disable_abstract(
        BaseTwoIndexAsymmetric,
        dict_overwrite={
            "construct_array_contraction": (
                lambda self, cont_one, cont_two, a=2: np.arange(9, dtype=float).reshape(1, 3, 1, 3)
                * a
            )
        },
    )
    contractions.norm_cont = np.ones((1, 3))
    test = Test([contractions], [contractions])
    assert np.allclose(
        test.construct_array_lincomb(
            orb_transform_one, orb_transform_two, "cartesian", "cartesian"
        ),
        orb_transform_one.dot(np.arange(9).reshape(3, 3)).dot(orb_transform_two.T) * 2,
    )
    assert np.allclose(
        test.construct_array_lincomb(
            orb_transform_one, orb_transform_two, "spherical", "spherical"
        ),
        (
            orb_transform_one.dot(sph_transform)
            .dot(np.arange(9).reshape(3, 3))
            .dot(sph_transform.T)
            .dot(orb_transform_two.T)
            * 2
        ),
    )
    assert np.allclose(
        test.construct_array_lincomb(
            orb_transform_one, orb_transform_two, "cartesian", "spherical"
        ),
        (
            orb_transform_one.dot(np.arange(9).reshape(3, 3))
            .dot(sph_transform.T)
            .dot(orb_transform_two.T)
            * 2
        ),
    )
    assert np.allclose(
        test.construct_array_lincomb(
            orb_transform_one, orb_transform_two, "spherical", "cartesian"
        ),
        (
            orb_transform_one.dot(sph_transform)
            .dot(np.arange(9).reshape(3, 3))
            .dot(orb_transform_two.T)
            * 2
        ),
    )
    assert np.allclose(
        test.construct_array_lincomb(
            orb_transform_one, orb_transform_two, "spherical", "spherical", a=3
        ),
        (
            orb_transform_one.dot(sph_transform)
            .dot(np.arange(9).reshape(3, 3))
            .dot(sph_transform.T)
            .dot(orb_transform_two.T)
            * 3
        ),
    )
    with pytest.raises(TypeError):
        test.construct_array_lincomb(
            orb_transform_one, orb_transform_two, "spherical", "spherical", bad_keyword=3
        )
    with pytest.raises(TypeError):
        test.construct_array_lincomb(
            orb_transform_one, orb_transform_two, "bad", "spherical", keyword=3
        )
    with pytest.raises(TypeError):
        test.construct_array_lincomb(
            orb_transform_one, orb_transform_two, "cartesian", "bad", keyword=3
        )

    orb_transform_one = np.random.rand(3, 6)
    orb_transform_two = np.random.rand(3, 3)
    test = Test([contractions, contractions], [contractions])
    assert np.allclose(
        test.construct_array_lincomb(
            orb_transform_one, orb_transform_two, "spherical", "spherical"
        ),
        orb_transform_one.dot(
            np.vstack(
                [sph_transform.dot(np.arange(9).reshape(3, 3)).dot(sph_transform.T) * 2] * 2
            ).dot(orb_transform_two.T)
        ),
    )
    assert np.allclose(
        test.construct_array_lincomb(
            orb_transform_one, orb_transform_two, ["spherical", "cartesian"], "spherical"
        ),
        orb_transform_one.dot(
            np.vstack(
                [
                    sph_transform.dot(np.arange(9).reshape(3, 3)).dot(sph_transform.T) * 2,
                    (np.arange(9).reshape(3, 3)).dot(sph_transform.T) * 2,
                ]
            ).dot(orb_transform_two.T)
        ),
    )
    orb_transform_one = np.random.rand(3, 3)
    orb_transform_two = np.random.rand(3, 6)
    test = Test([contractions], [contractions, contractions])
    assert np.allclose(
        test.construct_array_lincomb(
            orb_transform_one, orb_transform_two, "cartesian", ["spherical", "cartesian"]
        ),
        orb_transform_one.dot(
            np.hstack(
                [
                    (np.arange(9).reshape(3, 3)).dot(sph_transform.T) * 2,
                    np.arange(9).reshape(3, 3) * 2,
                ]
            ).dot(orb_transform_two.T)
        ),
    )
    assert np.allclose(
        test.construct_array_lincomb(
            None, orb_transform_two, "cartesian", ["spherical", "cartesian"]
        ),
        np.hstack(
            [(np.arange(9).reshape(3, 3)).dot(sph_transform.T) * 2, np.arange(9).reshape(3, 3) * 2]
        ).dot(orb_transform_two.T),
    )
    assert np.allclose(
        test.construct_array_lincomb(
            orb_transform_one, None, "cartesian", ["spherical", "cartesian"]
        ),
        orb_transform_one.dot(
            np.hstack(
                [
                    (np.arange(9).reshape(3, 3)).dot(sph_transform.T) * 2,
                    np.arange(9).reshape(3, 3) * 2,
                ]
            )
        ),
    )
    assert np.allclose(
        test.construct_array_lincomb(None, None, "cartesian", ["spherical", "cartesian"]),
        np.hstack(
            [(np.arange(9).reshape(3, 3)).dot(sph_transform.T) * 2, np.arange(9).reshape(3, 3) * 2]
        ),
    )


def test_construct_array_mix_missing_conventions():
    """Test BaseTwoIndexAsymmetric.construct_array_mix with partially defined conventions."""

    class SpecialShell(GeneralizedContractionShell):
        @property
        def angmom_components_sph(self):
            """Raise error in case undefined conventions are accessed."""
            raise NotImplementedError

<<<<<<< HEAD
    contractions = SpecialShell(1, np.array([1, 2, 3]), np.ones((1, 2)), np.ones(1))
    Test = disable_abstract(
=======
    contractions = SpecialShell(1, np.array([1, 2, 3]), np.ones((1, 2)), np.ones(1), 'spherical')
    Test = disable_abstract(  # noqa: N806
>>>>>>> 466ec1fe
        BaseTwoIndexAsymmetric,
        dict_overwrite={
            "construct_array_contraction": (
                lambda self, cont1, cont2, a=2: np.arange((2 * 3) ** 2, dtype=float).reshape(
                    2, 3, 2, 3
                )
                * a
            )
        },
    )
    test = Test([contractions, contractions], [contractions, contractions])
    assert np.allclose(
        test.construct_array_cartesian(a=3),
        test.construct_array_mix(["cartesian"] * 2, ["cartesian"] * 2, a=3),
    )<|MERGE_RESOLUTION|>--- conflicted
+++ resolved
@@ -23,30 +23,18 @@
 
 def test_contractions_one():
     """Test BaseTwoIndexAsymmetric.constractions_one."""
-<<<<<<< HEAD
     Test = disable_abstract(BaseTwoIndexAsymmetric)
-    cont_one = GeneralizedContractionShell(1, np.array([1, 2, 3]), np.ones(1), np.ones(1))
-    cont_two = GeneralizedContractionShell(1, np.array([1, 2, 3]), np.ones(1), np.ones(1))
-=======
-    Test = disable_abstract(BaseTwoIndexAsymmetric)  # noqa: N806
     cont_one = GeneralizedContractionShell(1, np.array([1, 2, 3]), np.ones(1), np.ones(1), 'spherical')
     cont_two = GeneralizedContractionShell(1, np.array([1, 2, 3]), np.ones(1), np.ones(1), 'spherical')
->>>>>>> 466ec1fe
     test = Test([cont_one], [cont_two])
     assert test.contractions_one[0] == cont_one
 
 
 def test_contractions_two():
     """Test BaseTwoIndexAsymmetric.constractions_two."""
-<<<<<<< HEAD
-    Test = disable_abstract(BaseTwoIndexAsymmetric)
-    cont_one = GeneralizedContractionShell(1, np.array([1, 2, 3]), np.ones(1), np.ones(1))
-    cont_two = GeneralizedContractionShell(1, np.array([1, 2, 3]), np.ones(1), np.ones(1))
-=======
-    Test = disable_abstract(BaseTwoIndexAsymmetric)  # noqa: N806
+    Test = disable_abstract(BaseTwoIndexAsymmetric) 
     cont_one = GeneralizedContractionShell(1, np.array([1, 2, 3]), np.ones(1), np.ones(1), 'spherical')
     cont_two = GeneralizedContractionShell(1, np.array([1, 2, 3]), np.ones(1), np.ones(1), 'spherical')
->>>>>>> 466ec1fe
     test = Test([cont_one], [cont_two])
     assert test.contractions_two[0] == cont_two
 
@@ -67,13 +55,8 @@
 
 def test_contruct_array_cartesian():
     """Test BaseTwoIndexAsymmetric.construct_array_cartesian."""
-<<<<<<< HEAD
-    contractions = GeneralizedContractionShell(1, np.array([1, 2, 3]), np.ones(1), np.ones(1))
-    Test = disable_abstract(
-=======
     contractions = GeneralizedContractionShell(1, np.array([1, 2, 3]), np.ones(1), np.ones(1), 'spherical')
-    Test = disable_abstract(  # noqa: N806
->>>>>>> 466ec1fe
+    Test = disable_abstract( 
         BaseTwoIndexAsymmetric,
         dict_overwrite={
             "construct_array_contraction": lambda self, cont1, cont2, a=2: np.ones((1, 2, 1, 2)) * a
@@ -574,13 +557,8 @@
             """Raise error in case undefined conventions are accessed."""
             raise NotImplementedError
 
-<<<<<<< HEAD
-    contractions = SpecialShell(1, np.array([1, 2, 3]), np.ones((1, 2)), np.ones(1))
-    Test = disable_abstract(
-=======
     contractions = SpecialShell(1, np.array([1, 2, 3]), np.ones((1, 2)), np.ones(1), 'spherical')
-    Test = disable_abstract(  # noqa: N806
->>>>>>> 466ec1fe
+    Test = disable_abstract( 
         BaseTwoIndexAsymmetric,
         dict_overwrite={
             "construct_array_contraction": (
