"""Test gbasis.evals.density."""
from gbasis.evals.density import (
    evaluate_density,
    evaluate_dm_using_evaluated_orbs,
    evaluate_dm_density,
    evaluate_hole_x2,
    evaluate_density_gradient,
    evaluate_density_hessian,
    evaluate_density_laplacian,
    evaluate_density_using_evaluated_orbs,
    evaluate_deriv_density,
    evaluate_general_kinetic_energy_density,
    evaluate_posdef_kinetic_energy_density,
)
from gbasis.evals.eval import evaluate_basis
from gbasis.evals.eval_deriv import evaluate_deriv_basis
from gbasis.parsers import make_contractions, parse_nwchem
import numpy as np
import pytest
from utils import find_datafile, HortonContractions


def test_evaluate_density_using_evaluated_orbs():
    """Test gbasis.evals.density.evaluate_density_using_evaluated_orbs."""
    density_mat = np.array([[1.0, 2.0], [2.0, 3.0]])
    orb_eval = np.array([[1.0], [2.0]])
    dens = evaluate_density_using_evaluated_orbs(density_mat, orb_eval)
    assert np.all(dens >= 0.0)
    assert np.allclose(dens, np.einsum("ij,ik,jk->k", density_mat, orb_eval, orb_eval))

    density_mat = np.array([[1.0, 2.0], [2.0, 3.0]])
    orb_eval = np.array([[1.0, 2.0, 3.0], [4.0, 5.0, 6.0]])
    dens = evaluate_density_using_evaluated_orbs(density_mat, orb_eval)
    assert np.all(dens >= 0)
    assert np.allclose(dens, np.einsum("ij,ik,jk->k", density_mat, orb_eval, orb_eval))

    with pytest.raises(TypeError):
        orb_eval = [[1.0, 2.0], [1.0, 2.0]]
        evaluate_density_using_evaluated_orbs(density_mat, orb_eval)
    with pytest.raises(TypeError):
        orb_eval = np.array([[1, 2], [1, 2]], dtype=bool)
        evaluate_density_using_evaluated_orbs(density_mat, orb_eval)

    orb_eval = np.array([[1.0, 2.0, 3.0], [1.0, 2.0, 3.0]])
    with pytest.raises(TypeError):
        density_mat = [[1.0, 2.0], [1.0, 2.0]]
        evaluate_density_using_evaluated_orbs(density_mat, orb_eval)
    with pytest.raises(TypeError):
        density_mat = np.array([[1, 2], [1, 2]], dtype=bool)
        evaluate_density_using_evaluated_orbs(density_mat, orb_eval)
    with pytest.raises(TypeError):
        density_mat = np.array([1.0, 2.0, 3.0])
        evaluate_density_using_evaluated_orbs(density_mat, orb_eval)
    with pytest.raises(ValueError):
        density_mat = np.array([[1.0, 2.0, 3.0], [1.0, 2.0, 3.0]])
        evaluate_density_using_evaluated_orbs(density_mat, orb_eval)
    with pytest.raises(ValueError):
        density_mat = np.array([[1.0, 2.0, 3.0], [2.0, 4.0, 5.0], [3.0, 5.0, 6.0]])
        evaluate_density_using_evaluated_orbs(density_mat, orb_eval)
    with pytest.raises(ValueError):
        density_mat = np.array([[1.0, 2.0], [3.0, 4.0]])
        evaluate_density_using_evaluated_orbs(density_mat, orb_eval)


def test_evaluate_density():
    """Test gbasis.evals.density.evaluate_density."""
    basis_dict = parse_nwchem(find_datafile("data_sto6g.nwchem"))
    basis = make_contractions(basis_dict, ["Kr"], np.array([[0, 0, 0]]), "spherical")
    transform = np.random.rand(14, 18)
    density = np.random.rand(14, 14)
    density += density.T
    points = np.random.rand(10, 3)

    evaluate_orbs = evaluate_basis(basis, points, transform)
    dens = evaluate_density(density, basis, points, transform)
    assert np.all(dens >= 0.0)
    assert np.allclose(dens, np.einsum("ij,ik,jk->k", density, evaluate_orbs, evaluate_orbs))


def test_evaluate_dm_using_evaluated_orbs():
    """Test gbasis.evals.density.evaluate_density_using_evaluated_orbs."""
    
    density_mat = np.array([[1.0, 2.0], [2.0, 3.0]])
    orb_eval = np.array([[1.0], [2.0]])
    dens = evaluate_dm_using_evaluated_orbs(density_mat, orb_eval,orb_eval)

    assert np.all(dens >= 0.0)
    assert np.allclose(np.einsum('ii->i',dens), np.einsum("ij,ik,jk->k", density_mat, orb_eval, orb_eval))
    
    density_mat = np.array([[1.0, 2.0], [2.0, 3.0]])
    orb_eval = np.array([[1.0, 2.0, 3.0], [4.0, 5.0, 6.0]])
    dens = evaluate_dm_using_evaluated_orbs(density_mat, orb_eval,orb_eval)


    assert np.all(dens >= 0)
    assert np.allclose(np.einsum('ii->i',dens), np.einsum("ij,ik,jk->k", density_mat, orb_eval, orb_eval))

def test_evaluate_dm_density():
    """Test gbasis.evals.density.evaluate_density."""
    basis_dict = parse_nwchem(find_datafile("data_sto6g.nwchem"))
    basis = make_contractions(basis_dict, ["Kr"], np.array([[0, 0, 0]]), "spherical")
    transform = np.random.rand(14, 18)

    density = np.random.rand(14, 14)
    density += density.T
    points = np.random.rand(100, 3)


    evaluate_orbs = evaluate_basis(basis, points, transform)

    dens = evaluate_dm_density(density, basis, points, transform=transform)
    assert np.allclose(np.einsum('ii->i',dens), np.einsum("ij,ik,jk->k", density, evaluate_orbs, evaluate_orbs))

    basis_dict = parse_nwchem(find_datafile("data_sto6g.nwchem"))
    basis = make_contractions(basis_dict, ["Kr"], np.array([[0, 0, 0]]), "spherical")
    transform = np.random.rand(14, 18)

    density = np.random.rand(14, 14)
    density += density.T
    points = np.random.rand(100, 3)


    evaluate_orbs = evaluate_basis(basis, points, transform)

    dens = evaluate_dm_density(density, basis, points, point2=points, transform=transform)
    assert np.allclose(np.einsum('ii->i',dens), np.einsum("ij,ik,jk->k", density, evaluate_orbs, evaluate_orbs))


def test_evaluate_hole_x2():
    basis_dict = parse_nwchem(find_datafile("data_sto6g.nwchem"))
    basis = make_contractions(basis_dict, ["Kr"], np.array([[0, 0, 0]]), "spherical")
    transform = np.ones((18, 18))
    density = np.load(find_datafile("data_rdm_kr_sto6g.npy"))

    points1 = np.random.rand(10, 3)
    points2 = np.random.rand(12, 3)

    eh = evaluate_hole_x2(density, basis, points1,point2=points2,transform=transform)
    ed = evaluate_density(density,basis,points1,transform=transform)

    assert np.allclose(eh, np.ones((len(points1),len(points2)))*-1)

    basis_dict = parse_nwchem(find_datafile("data_sto6g.nwchem"))
    basis = make_contractions(basis_dict, ["Kr"], np.array([[0, 0, 0]]), "spherical")
    transform = np.ones((18, 18))
    density = np.load(find_datafile("data_rdm_kr_sto6g.npy"))
<<<<<<< HEAD

    points1 = np.random.rand(10, 3)


=======

    points1 = np.random.rand(10, 3)


>>>>>>> 59c34a5d
    eh = evaluate_hole_x2(density, basis, points1,transform=transform)
    ed = evaluate_density(density,basis,points1,transform=transform)


    assert np.allclose(eh, np.ones((len(points1),len(points1)))*-1)


def test_evaluate_deriv_density():
    """Test gbasis.evals.density.evaluate_deriv_density."""
    basis_dict = parse_nwchem(find_datafile("data_sto6g.nwchem"))
    basis = make_contractions(basis_dict, ["Kr"], np.array([[0, 0, 0]]), "spherical")
    transform = np.random.rand(14, 18)
    density = np.random.rand(14, 14)
    density += density.T
    points = np.random.rand(10, 3)

    assert np.allclose(
        evaluate_deriv_density(np.array([1, 0, 0]), density, basis, points, transform),
        np.einsum(
            "ij,ik,jk->k",
            density,
            evaluate_deriv_basis(basis, points, np.array([1, 0, 0]), transform),
            evaluate_basis(basis, points, transform),
        )
        + np.einsum(
            "ij,ik,jk->k",
            density,
            evaluate_basis(basis, points, transform),
            evaluate_deriv_basis(basis, points, np.array([1, 0, 0]), transform),
        ),
    )

    assert np.allclose(
        evaluate_deriv_density(np.array([0, 1, 0]), density, basis, points, transform),
        np.einsum(
            "ij,ik,jk->k",
            density,
            evaluate_deriv_basis(basis, points, np.array([0, 1, 0]), transform),
            evaluate_basis(basis, points, transform),
        )
        + np.einsum(
            "ij,ik,jk->k",
            density,
            evaluate_basis(basis, points, transform),
            evaluate_deriv_basis(basis, points, np.array([0, 1, 0]), transform),
        ),
    )

    assert np.allclose(
        evaluate_deriv_density(np.array([0, 0, 1]), density, basis, points, transform),
        np.einsum(
            "ij,ik,jk->k",
            density,
            evaluate_deriv_basis(basis, points, np.array([0, 0, 1]), transform),
            evaluate_basis(basis, points, transform),
        )
        + np.einsum(
            "ij,ik,jk->k",
            density,
            evaluate_basis(basis, points, transform),
            evaluate_deriv_basis(basis, points, np.array([0, 0, 1]), transform),
        ),
    )

    assert np.allclose(
        evaluate_deriv_density(np.array([2, 3, 0]), density, basis, points, transform),
        np.einsum(
            "ij,ik,jk->k",
            density,
            evaluate_deriv_basis(basis, points, np.array([0, 0, 0]), transform),
            evaluate_deriv_basis(basis, points, np.array([2, 3, 0]), transform),
        )
        + 3
        * np.einsum(
            "ij,ik,jk->k",
            density,
            evaluate_deriv_basis(basis, points, np.array([0, 1, 0]), transform),
            evaluate_deriv_basis(basis, points, np.array([2, 2, 0]), transform),
        )
        + 3
        * np.einsum(
            "ij,ik,jk->k",
            density,
            evaluate_deriv_basis(basis, points, np.array([0, 2, 0]), transform),
            evaluate_deriv_basis(basis, points, np.array([2, 1, 0]), transform),
        )
        + np.einsum(
            "ij,ik,jk->k",
            density,
            evaluate_deriv_basis(basis, points, np.array([0, 3, 0]), transform),
            evaluate_deriv_basis(basis, points, np.array([2, 0, 0]), transform),
        )
        + 2
        * np.einsum(
            "ij,ik,jk->k",
            density,
            evaluate_deriv_basis(basis, points, np.array([1, 0, 0]), transform),
            evaluate_deriv_basis(basis, points, np.array([1, 3, 0]), transform),
        )
        + 2
        * 3
        * np.einsum(
            "ij,ik,jk->k",
            density,
            evaluate_deriv_basis(basis, points, np.array([1, 1, 0]), transform),
            evaluate_deriv_basis(basis, points, np.array([1, 2, 0]), transform),
        )
        + 2
        * 3
        * np.einsum(
            "ij,ik,jk->k",
            density,
            evaluate_deriv_basis(basis, points, np.array([1, 2, 0]), transform),
            evaluate_deriv_basis(basis, points, np.array([1, 1, 0]), transform),
        )
        + 2
        * np.einsum(
            "ij,ik,jk->k",
            density,
            evaluate_deriv_basis(basis, points, np.array([1, 3, 0]), transform),
            evaluate_deriv_basis(basis, points, np.array([1, 0, 0]), transform),
        )
        + np.einsum(
            "ij,ik,jk->k",
            density,
            evaluate_deriv_basis(basis, points, np.array([2, 0, 0]), transform),
            evaluate_deriv_basis(basis, points, np.array([0, 3, 0]), transform),
        )
        + 3
        * np.einsum(
            "ij,ik,jk->k",
            density,
            evaluate_deriv_basis(basis, points, np.array([2, 1, 0]), transform),
            evaluate_deriv_basis(basis, points, np.array([0, 2, 0]), transform),
        )
        + 3
        * np.einsum(
            "ij,ik,jk->k",
            density,
            evaluate_deriv_basis(basis, points, np.array([2, 2, 0]), transform),
            evaluate_deriv_basis(basis, points, np.array([0, 1, 0]), transform),
        )
        + np.einsum(
            "ij,ik,jk->k",
            density,
            evaluate_deriv_basis(basis, points, np.array([2, 3, 0]), transform),
            evaluate_deriv_basis(basis, points, np.array([0, 0, 0]), transform),
        ),
    )


def test_evaluate_density_gradient():
    """Test gbasis.evals.density.evaluate_density_gradient."""
    basis_dict = parse_nwchem(find_datafile("data_sto6g.nwchem"))
    basis = make_contractions(basis_dict, ["Kr"], np.array([[0, 0, 0]]), "spherical")
    transform = np.random.rand(14, 18)
    density = np.random.rand(14, 14)
    density += density.T
    points = np.random.rand(10, 3)

    np.allclose(
        evaluate_density_gradient(density, basis, points, transform).T,
        np.array(
            [
                np.einsum(
                    "ij,ik,jk->k",
                    density,
                    evaluate_deriv_basis(basis, points, np.array([1, 0, 0]), transform),
                    evaluate_basis(basis, points, transform),
                )
                + np.einsum(
                    "ij,ik,jk->k",
                    density,
                    evaluate_basis(basis, points, transform),
                    evaluate_deriv_basis(basis, points, np.array([1, 0, 0]), transform),
                ),
                np.einsum(
                    "ij,ik,jk->k",
                    density,
                    evaluate_deriv_basis(basis, points, np.array([0, 1, 0]), transform),
                    evaluate_basis(basis, points, transform),
                )
                + np.einsum(
                    "ij,ik,jk->k",
                    density,
                    evaluate_basis(basis, points, transform),
                    evaluate_deriv_basis(basis, points, np.array([0, 1, 0]), transform),
                ),
                np.einsum(
                    "ij,ik,jk->k",
                    density,
                    evaluate_deriv_basis(basis, points, np.array([0, 0, 1]), transform),
                    evaluate_basis(basis, points, transform),
                )
                + np.einsum(
                    "ij,ik,jk->k",
                    density,
                    evaluate_basis(basis, points, transform),
                    evaluate_deriv_basis(basis, points, np.array([0, 0, 1]), transform),
                ),
            ]
        ),
    )


def test_evaluate_density_horton():
    """Test gbasis.evals.density.evaluate_density against result from HORTON.

    The test case is diatomic with H and He separated by 0.8 angstroms with basis set ANO-RCC.

    """
    basis_dict = parse_nwchem(find_datafile("data_anorcc.nwchem"))
    # NOTE: used HORTON's conversion factor for angstroms to bohr
    points = np.array([[0, 0, 0], [0.8 * 1.0 / 0.5291772083, 0, 0]])
    basis = make_contractions(basis_dict, ["H", "He"], points, "spherical")
    basis = [HortonContractions(i.angmom, i.coord, i.coeffs, i.exps, i.coord_type) for i in basis]

    horton_density = np.load(find_datafile("data_horton_hhe_sph_density.npy"))

    grid_1d = np.linspace(-2, 2, num=10)
    grid_x, grid_y, grid_z = np.meshgrid(grid_1d, grid_1d, grid_1d)
    grid_3d = np.vstack([grid_x.ravel(), grid_y.ravel(), grid_z.ravel()]).T

    dens = evaluate_density(np.identity(88), basis, grid_3d, np.identity(88))
    assert np.all(dens >= 0.0)
    assert np.allclose(dens, horton_density)


def test_evaluate_density_gradient_horton():
    """Test gbasis.evals.density.evaluate_density_gradient against result from HORTON.

    The test case is diatomic with H and He separated by 0.8 angstroms with basis set ANO-RCC.

    """
    basis_dict = parse_nwchem(find_datafile("data_anorcc.nwchem"))
    # NOTE: used HORTON's conversion factor for angstroms to bohr
    points = np.array([[0, 0, 0], [0.8 * 1.0 / 0.5291772083, 0, 0]])
    basis = make_contractions(basis_dict, ["H", "He"], points, "spherical")
    basis = [HortonContractions(i.angmom, i.coord, i.coeffs, i.exps, i.coord_type) for i in basis]

    horton_density_gradient = np.load(find_datafile("data_horton_hhe_sph_density_gradient.npy"))

    grid_1d = np.linspace(-2, 2, num=10)
    grid_x, grid_y, grid_z = np.meshgrid(grid_1d, grid_1d, grid_1d)
    grid_3d = np.vstack([grid_x.ravel(), grid_y.ravel(), grid_z.ravel()]).T

    assert np.allclose(
        evaluate_density_gradient(np.identity(88), basis, grid_3d, np.identity(88)),
        horton_density_gradient,
    )


def test_evaluate_hessian_deriv_horton():
    """Test gbasis.evals.density.evaluate_density_hessian against result from HORTON.

    The test case is diatomic with H and He separated by 0.8 angstroms with basis set ANO-RCC.

    """
    basis_dict = parse_nwchem(find_datafile("data_anorcc.nwchem"))
    # NOTE: used HORTON's conversion factor for angstroms to bohr
    points = np.array([[0, 0, 0], [0.8 * 1.0 / 0.5291772083, 0, 0]])
    basis = make_contractions(basis_dict, ["H", "He"], points, "spherical")
    basis = [HortonContractions(i.angmom, i.coord, i.coeffs, i.exps, i.coord_type) for i in basis]

    horton_density_hessian = np.zeros((10**3, 3, 3))
    horton_density_hessian[:, [0, 0, 0, 1, 1, 2], [0, 1, 2, 1, 2, 2]] = np.load(
        find_datafile("data_horton_hhe_sph_density_hessian.npy")
    )
    horton_density_hessian[:, [1, 2, 2], [0, 0, 1]] = horton_density_hessian[
        :, [0, 0, 1], [1, 2, 2]
    ]

    grid_1d = np.linspace(-2, 2, num=10)
    grid_x, grid_y, grid_z = np.meshgrid(grid_1d, grid_1d, grid_1d)
    grid_3d = np.vstack([grid_x.ravel(), grid_y.ravel(), grid_z.ravel()]).T

    assert np.allclose(
        evaluate_density_hessian(np.identity(88), basis, grid_3d, np.identity(88)),
        horton_density_hessian,
    )


def test_evaluate_laplacian_deriv_horton():
    """Test gbasis.evals.density.evaluate_density_laplacian against result from HORTON.

    The test case is diatomic with H and He separated by 0.8 angstroms with basis set ANO-RCC.

    """
    basis_dict = parse_nwchem(find_datafile("data_anorcc.nwchem"))
    # NOTE: used HORTON's conversion factor for angstroms to bohr
    points = np.array([[0, 0, 0], [0.8 * 1.0 / 0.5291772083, 0, 0]])
    basis = make_contractions(basis_dict, ["H", "He"], points, "spherical")
    basis = [HortonContractions(i.angmom, i.coord, i.coeffs, i.exps, i.coord_type) for i in basis]

    horton_density_laplacian = np.load(find_datafile("data_horton_hhe_sph_density_laplacian.npy"))

    grid_1d = np.linspace(-2, 2, num=10)
    grid_x, grid_y, grid_z = np.meshgrid(grid_1d, grid_1d, grid_1d)
    grid_3d = np.vstack([grid_x.ravel(), grid_y.ravel(), grid_z.ravel()]).T

    assert np.allclose(
        evaluate_density_laplacian(np.identity(88), basis, grid_3d, np.identity(88)),
        horton_density_laplacian,
    )


def test_evaluate_posdef_kinetic_energy_density():
    """Test evaluate_posdef_kinetic_energy_density against results from HORTON.

    The test case is diatomic with H and He separated by 0.8 angstroms with basis set ANO-RCC.

    """
    basis_dict = parse_nwchem(find_datafile("data_anorcc.nwchem"))
    # NOTE: used HORTON's conversion factor for angstroms to bohr
    points = np.array([[0, 0, 0], [0.8 * 1.0 / 0.5291772083, 0, 0]])
    basis = make_contractions(basis_dict, ["H", "He"], points, "spherical")
    basis = [HortonContractions(i.angmom, i.coord, i.coeffs, i.exps, i.coord_type) for i in basis]

    horton_density_kinetic_density = np.load(
        find_datafile("data_horton_hhe_sph_posdef_kinetic_density.npy")
    )

    grid_1d = np.linspace(-2, 2, num=10)
    grid_x, grid_y, grid_z = np.meshgrid(grid_1d, grid_1d, grid_1d)
    grid_3d = np.vstack([grid_x.ravel(), grid_y.ravel(), grid_z.ravel()]).T

    dens = evaluate_posdef_kinetic_energy_density(np.identity(88), basis, grid_3d, np.identity(88))
    assert np.all(dens >= 0.0)
    assert np.allclose(dens, horton_density_kinetic_density)


def test_evaluate_general_kinetic_energy_density_horton():
    """Test evaluate_general_kinetic_energy_density against results from HORTON.

    The test case is diatomic with H and He separated by 0.8 angstroms with basis set ANO-RCC.

    It's actually just testing posdef part.

    """
    basis_dict = parse_nwchem(find_datafile("data_anorcc.nwchem"))
    # NOTE: used HORTON's conversion factor for angstroms to bohr
    points = np.array([[0, 0, 0], [0.8 * 1.0 / 0.5291772083, 0, 0]])
    basis = make_contractions(basis_dict, ["H", "He"], points, "spherical")
    basis = [HortonContractions(i.angmom, i.coord, i.coeffs, i.exps, i.coord_type) for i in basis]

    horton_density_kinetic_density = np.load(
        find_datafile("data_horton_hhe_sph_posdef_kinetic_density.npy")
    )

    grid_1d = np.linspace(-2, 2, num=10)
    grid_x, grid_y, grid_z = np.meshgrid(grid_1d, grid_1d, grid_1d)
    grid_3d = np.vstack([grid_x.ravel(), grid_y.ravel(), grid_z.ravel()]).T

    assert np.allclose(
        evaluate_general_kinetic_energy_density(
            np.identity(88), basis, grid_3d, 0, np.identity(88)
        ),
        horton_density_kinetic_density,
    )


def test_evaluate_general_kinetic_energy_density():
    """Test density.evaluate_general_kinetic_energy_density."""
    basis_dict = parse_nwchem(find_datafile("data_anorcc.nwchem"))
    points = np.array([[0, 0, 0]])
    basis = make_contractions(basis_dict, ["H"], points, "spherical")
    points = np.random.rand(10, 3)

    with pytest.raises(TypeError):
        evaluate_general_kinetic_energy_density(
            np.identity(40), basis, points, np.identity(40), np.array(0)
        )
    with pytest.raises(TypeError):
        evaluate_general_kinetic_energy_density(
            np.identity(40), basis, points, None, np.identity(40)
        )
    assert np.allclose(
        evaluate_general_kinetic_energy_density(np.identity(40), basis, points, 1, np.identity(40)),
        evaluate_posdef_kinetic_energy_density(np.identity(40), basis, points, np.identity(40))
        + evaluate_density_laplacian(np.identity(40), basis, points, np.identity(40)),
<<<<<<< HEAD
    )
<<<<<<< HEAD


test_evaluate_hole_x2()
=======
>>>>>>> 59c34a5 (code changes+update functions)
=======
    )
>>>>>>> 59c34a5d
<|MERGE_RESOLUTION|>--- conflicted
+++ resolved
@@ -144,17 +144,10 @@
     basis = make_contractions(basis_dict, ["Kr"], np.array([[0, 0, 0]]), "spherical")
     transform = np.ones((18, 18))
     density = np.load(find_datafile("data_rdm_kr_sto6g.npy"))
-<<<<<<< HEAD
 
     points1 = np.random.rand(10, 3)
 
 
-=======
-
-    points1 = np.random.rand(10, 3)
-
-
->>>>>>> 59c34a5d
     eh = evaluate_hole_x2(density, basis, points1,transform=transform)
     ed = evaluate_density(density,basis,points1,transform=transform)
 
@@ -535,14 +528,5 @@
         evaluate_general_kinetic_energy_density(np.identity(40), basis, points, 1, np.identity(40)),
         evaluate_posdef_kinetic_energy_density(np.identity(40), basis, points, np.identity(40))
         + evaluate_density_laplacian(np.identity(40), basis, points, np.identity(40)),
-<<<<<<< HEAD
-    )
-<<<<<<< HEAD
-
-
-test_evaluate_hole_x2()
-=======
->>>>>>> 59c34a5 (code changes+update functions)
-=======
-    )
->>>>>>> 59c34a5d
+    )
+
