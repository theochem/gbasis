"""Density Evaluation."""
from gbasis.evals.eval import evaluate_basis
from gbasis.evals.eval_deriv import evaluate_deriv_basis
import numpy as np
from scipy.special import comb


def evaluate_density_using_evaluated_orbs(one_density_matrix, orb_eval):
    """Return the evaluation of the density given the evaluated orbitals.

    Parameters
    ----------
    one_density_matrix : np.ndarray(K_orb, K_orb)
        One-electron density matrix in terms of the given orbitals.
    orb_eval : np.ndarray(K_orb, N)
        Orbitals evaluated at :math:`N` grid points.
        The set of orbitals must be the same basis set used to build the one-electron density
        matrix.

    Returns
    -------
    density : np.ndarray(N,)
        Density evaluated at `N` grid points.

    Raises
    ------
    TypeError
        If `orb_eval` is not a 2-dimensional `numpy` array with `dtype` float.
        If `one_density_matrix` is not a 2-dimensional `numpy` array with `dtype` float.
    ValueError
        If `one_density_matrix` is not square.
        If the number of columns (or rows) of `one_density_matrix` is not equal to the number of
        rows of the orbital evaluations.

    """
    # test that inputs have the correct shape and type
    if not (
        isinstance(one_density_matrix, np.ndarray)
        and one_density_matrix.ndim == 2
        and one_density_matrix.dtype == float
    ):
        raise TypeError(
            "One-electron density matrix must be a two-dimensional `numpy` array with `dtype`"
            " float."
        )
    if not (isinstance(orb_eval, np.ndarray) and orb_eval.ndim == 2 and orb_eval.dtype == float):
        raise TypeError(
            "Evaluation of orbitals must be a two-dimensional `numpy` array with `dtype` float."
        )
    if one_density_matrix.shape[0] != one_density_matrix.shape[1]:
        raise ValueError("One-electron density matrix must be a square matrix.")
    if not np.allclose(one_density_matrix, one_density_matrix.T):
        raise ValueError("One-electron density matrix must be symmetric.")
    if one_density_matrix.shape[0] != orb_eval.shape[0]:
        raise ValueError(
            "Number of rows (and columns) of the density matrix must be equal to the number of rows"
            " of the orbital evaluations."
        )

    density = one_density_matrix.dot(orb_eval)
    density *= orb_eval
    return np.sum(density, axis=0)


def evaluate_density(one_density_matrix, basis, points, transform=None):
    r"""Return the density of the given basis set at the given points.

    Parameters
    ----------
    one_density_matrix : np.ndarray(K_orbs, K_orbs)
        One-electron density matrix in terms of the given basis set.
        If the basis is transformed using `transform` keyword, then the density matrix is assumed to
        be expressed with respect to the transformed basis set.
    basis : list/tuple of GeneralizedContractionShell
        Shells of generalized contractions.
    points : np.ndarray(N, 3)
        Cartesian coordinates of the points in space (in atomic units) where the basis functions
        are evaluated.
        Rows correspond to the points and columns correspond to the :math:`x, y, \text{and} z`
        components.
    transform : np.ndarray(K_orbs, K_cont)
        Transformation matrix from the basis set in the given coordinate system (e.g. AO) to linear
        combinations of contractions (e.g. MO).
        Transformation is applied to the left, i.e. the sum is over the index 1 of `transform`
        and index 0 of the array for contractions.
        Default is no transformation.

    Returns
    -------
    density : np.ndarray(N,)
        Density evaluated at `N` grid points.

    """
<<<<<<< HEAD
    orb_eval = evaluate_basis(basis, points, transform=transform, coord_type=coord_type)
    # Fix: # 117; to avoid small negative density values, the array is clipped
    return evaluate_density_using_evaluated_orbs(one_density_matrix, orb_eval).clip(min=0.0)
=======
    orb_eval = evaluate_basis(basis, points, transform=transform)
    return evaluate_density_using_evaluated_orbs(one_density_matrix, orb_eval)
>>>>>>> 449c21f2


def evaluate_deriv_reduced_density_matrix(
    orders_one,
    orders_two,
    one_density_matrix,
    basis,
    points,
    transform=None,
<<<<<<< HEAD
    coord_type="spherical",
    deriv_type="general"
=======
>>>>>>> 449c21f2
):
    r"""Return the derivative of the first-order reduced density matrix at the given points.

    .. math::

        \left.
        \frac{\partial^{p_x + p_y + p_z}}{\partial x_1^{p_x} \partial y_1^{p_y} \partial z_1^{p_z}}
        \frac{\partial^{q_x + q_y + q_z}}{\partial x_2^{q_x} \partial y_2^{q_y} \partial z_2^{q_z}}
        \gamma(\mathbf{r}_1, \mathbf{r}_2)
        \right|_{\mathbf{r}_1 = \mathbf{r}_2 = \mathbf{r}_n} =
        \sum_{ij} \gamma_{ij}
        \left.
        \frac{\partial^{p_x + p_y + p_z}}{\partial x_1^{p_x} \partial y_1^{p_y} \partial z_1^{p_z}}
        \phi_i(\mathbf{r}_1)
        \right|_{\mathbf{r}_1 = \mathbf{r}_n}
        \left.
        \frac{\partial^{q_x + q_y + q_z}}{\partial x_2^{q_x} \partial y_2^{q_y} \partial z_2^{q_z}}
        \phi_j(\mathbf{r}_2)
        \right|_{\mathbf{r}_2 = \mathbf{r}_n}

    where :math:`\mathbf{r}_1` is the first point, :math:`\mathbf{r}_2` is the second point, and
    :math:`\mathbf{r}_n` is the point at which the derivative is evaluated.

    Parameters
    ----------
    orders_one : np.ndarray(3,)
        Orders of the derivative for the first point, :math:`mathbf{r}_1`.
    orders_two : np.ndarray(3,)
        Orders of the derivative for the second point, :math:`mathbf{r}_1`.
    one_density_matrix : np.ndarray(K_orbs, K_orbs)
        One-electron density matrix in terms of the given basis set.
        If the basis is transformed using `transform` keyword, then the density matrix is assumed to
        be expressed with respect to the transformed basis set.
    basis : list/tuple of GeneralizedContractionShell
        Shells of generalized contractions.
    points : np.ndarray(N, 3)
        Cartesian coordinates of the points in space (in atomic units) where the basis functions
        are evaluated.
        Rows correspond to the points and columns correspond to the :math:`x, y, \text{and} z`
        components.
    transform : np.ndarray(K_orbs, K_cont)
        Transformation matrix from the basis set in the given coordinate system (e.g. AO) to linear
        combinations of contractions (e.g. MO).
        Transformation is applied to the left, i.e. the sum is over the index 1 of `transform`
        and index 0 of the array for contractions.
        Default is no transformation.
<<<<<<< HEAD
    coord_type : {"cartesian", list/tuple of "cartesian" or "spherical", "spherical"}
        Types of the coordinate system for the contractions.
        If "cartesian", then all of the contractions are treated as Cartesian contractions.
        If "spherical", then all of the contractions are treated as spherical contractions.
        If list/tuple, then each entry must be a "cartesian" or "spherical" to specify the
        coordinate type of each `GeneralizedContractionShell` instance.
        Default value is "spherical".
    deriv_type : "general" or "direct"
        Specification of derivative of contraction function in _deriv.py. "general" makes reference
        to general implementation of any order derivative function (_eval_deriv_contractions())
        and "direct" makes reference to specific implementation of first and second order
        derivatives for generalized contraction (_eval_first_second_order_deriv_contractions()).
=======
>>>>>>> 449c21f2

    Returns
    -------
    deriv_reduced_density_matrix : np.ndarray(N,)
        Derivative of the first-order reduced density matrix evaluated at `N` grid points.

    """
    deriv_orb_eval_one = evaluate_deriv_basis(
<<<<<<< HEAD
        basis, points, orders_one, transform=transform, coord_type=coord_type, deriv_type=deriv_type
=======
        basis, points, orders_one, transform=transform
>>>>>>> 449c21f2
    )
    if np.array_equal(orders_one, orders_two):
        deriv_orb_eval_two = deriv_orb_eval_one
    else:
        deriv_orb_eval_two = evaluate_deriv_basis(
<<<<<<< HEAD
            basis, points, orders_two, transform=transform, coord_type=coord_type,
            deriv_type=deriv_type
=======
            basis, points, orders_two, transform=transform
>>>>>>> 449c21f2
        )
    density = one_density_matrix.dot(deriv_orb_eval_two)
    density *= deriv_orb_eval_one
    density = np.sum(density, axis=0)
    return density


def evaluate_deriv_density(
<<<<<<< HEAD
    orders, one_density_matrix, basis, points, transform=None,
    coord_type="spherical", deriv_type="general"
=======
    orders, one_density_matrix, basis, points, transform=None
>>>>>>> 449c21f2
):
    r"""Return the derivative of density of the given transformed basis set at the given points.

    Parameters
    ----------
    orders : np.ndarray(3,)
        Orders of the derivative.
    one_density_matrix : np.ndarray(K_orbs, K_orbs)
        One-electron density matrix in terms of the given basis set.
        If the basis is transformed using `transform` keyword, then the density matrix is assumed to
        be expressed with respect to the transformed basis set.
    basis : list/tuple of GeneralizedContractionShell
        Shells of generalized contractions.
    points : np.ndarray(N, 3)
        Cartesian coordinates of the points in space (in atomic units) where the basis functions
        are evaluated.
        Rows correspond to the points and columns correspond to the :math:`x, y, \text{and} z`
        components.
    transform : np.ndarray(K_orbs, K_cont)
        Transformation matrix from the basis set in the given coordinate system (e.g. AO) to linear
        combinations of contractions (e.g. MO).
        Transformation is applied to the left, i.e. the sum is over the index 1 of `transform`
        and index 0 of the array for contractions.
        Default is no transformation.
<<<<<<< HEAD
    coord_type : {"cartesian", list/tuple of "cartesian" or "spherical", "spherical"}
        Types of the coordinate system for the contractions.
        If "cartesian", then all of the contractions are treated as Cartesian contractions.
        If "spherical", then all of the contractions are treated as spherical contractions.
        If list/tuple, then each entry must be a "cartesian" or "spherical" to specify the
        coordinate type of each `GeneralizedContractionShell` instance.
        Default value is "spherical".
    deriv_type : "general" or "direct"
        Specification of derivative of contraction function in _deriv.py. "general" makes reference
        to general implementation of any order derivative function (_eval_deriv_contractions())
        and "direct" makes reference to specific implementation of first and second order
        derivatives for generalized contraction (_eval_first_second_order_deriv_contractions()).
=======
>>>>>>> 449c21f2

    Returns
    -------
    density_deriv : np.ndarray(N,)
        Derivative of the density evaluated at `N` grid points.

    """
    # pylint: disable=R0914
    total_l_x, total_l_y, total_l_z = orders

    output = np.zeros(points.shape[0])
    for l_x in range(total_l_x // 2 + 1):
        # prevent double counting for the middle of the even total_l_x
        # e.g. If total_l_x == 4, then l_x is in [0, 1, 2, 3, 4]. Exploiting symmetry we only need
        # to loop over [0, 1, 2] because l_x in [0, 4] and l_x in [1, 3] give the same result.
        # However, l_x = 2 needs to avoid double counting.
        if total_l_x % 2 == 0 and l_x == total_l_x / 2:
            factor = 1
        else:
            factor = 2
        for l_y in range(total_l_y + 1):
            for l_z in range(total_l_z + 1):
                num_occurence = comb(total_l_x, l_x) * comb(total_l_y, l_y) * comb(total_l_z, l_z)
                orders_one = np.array([l_x, l_y, l_z])
                orders_two = orders - orders_one
<<<<<<< HEAD
                if any(orders_one > 2) or any(orders_two > 2):
                    density = evaluate_deriv_reduced_density_matrix(
                            orders_one,
                            orders_two,
                            one_density_matrix,
                            basis,
                            points,
                            transform=transform,
                            coord_type=coord_type,
                            deriv_type='general',
                        )
                else:
                    density = evaluate_deriv_reduced_density_matrix(
                        orders_one,
                        orders_two,
                        one_density_matrix,
                        basis,
                        points,
                        transform=transform,
                        coord_type=coord_type,
                        deriv_type=deriv_type,
                    )
=======
                density = evaluate_deriv_reduced_density_matrix(
                    orders_one,
                    orders_two,
                    one_density_matrix,
                    basis,
                    points,
                    transform=transform,
                )
>>>>>>> 449c21f2
                output += factor * num_occurence * density
    return output


def evaluate_density_gradient(
<<<<<<< HEAD
    one_density_matrix, basis, points, transform=None, coord_type="spherical", deriv_type="general"
=======
    one_density_matrix, basis, points, transform=None
>>>>>>> 449c21f2
):
    r"""Return the gradient of the density evaluated at the given points.

    Parameters
    ----------
    one_density_matrix : np.ndarray(K_orb, K_orb)
        One-electron density matrix in terms of the given basis set.
        If the basis is transformed using `transform` keyword, then the density matrix is assumed to
        be expressed with respect to the transformed basis set.
    basis : list/tuple of GeneralizedContractionShell
        Shells of generalized contractions.
    points : np.ndarray(N, 3)
        Cartesian coordinates of the points in space (in atomic units) where the basis functions
        are evaluated.
        Rows correspond to the points and columns correspond to the :math:`x, y, \text{and} z`
        components.
    transform : np.ndarray(K_orbs, K_cont)
        Transformation matrix from the basis set in the given coordinate system (e.g. AO) to linear
        combinations of contractions (e.g. MO).
        Transformation is applied to the left, i.e. the sum is over the index 1 of `transform`
        and index 0 of the array for contractions.
        Default is no transformation.
<<<<<<< HEAD
    coord_type : {"cartesian", list/tuple of "cartesian" or "spherical", "spherical"}
        Types of the coordinate system for the contractions.
        If "cartesian", then all of the contractions are treated as Cartesian contractions.
        If "spherical", then all of the contractions are treated as spherical contractions.
        If list/tuple, then each entry must be a "cartesian" or "spherical" to specify the
        coordinate type of each `GeneralizedContractionShell` instance.
        Default value is "spherical".
    deriv_type : "general" or "direct"
        Specification of derivative of contraction function in _deriv.py. "general" makes reference
        to general implementation of any order derivative function (_eval_deriv_contractions())
        and "direct" makes reference to specific implementation of first and second order
        derivatives for generalized contraction (_eval_first_second_order_deriv_contractions()).
=======
>>>>>>> 449c21f2

    Returns
    -------
    density_gradient : np.ndarray(N, 3)
        Gradient of the density evaluated at `N` grid points.

    """
<<<<<<< HEAD

    orders_one = np.array(([1, 0, 0], [0, 1, 0], [0, 0, 1]))
    output = np.zeros((3, len(points)))
    # Evaluation of generalized contraction shell for zeroth order = 0,0,0
    zeroth_deriv = evaluate_deriv_basis(
        basis, points, np.array([0, 0, 0]),
        transform=transform, coord_type=coord_type, deriv_type=deriv_type
    )

    # Evaluation of generalized contraction shell for each partial derivative
    for ind, orders in enumerate(orders_one):
        deriv_comp = evaluate_deriv_basis(
            basis, points, orders, transform=transform, coord_type=coord_type, deriv_type=deriv_type
            )
        # output[ind] = 2*(np.einsum('ij,ik,jk -> k',one_density_matrix, zeroth_deriv, deriv_comp))
        density = one_density_matrix.dot(zeroth_deriv)
        density *= deriv_comp
        output[ind] = (2 * 1 * np.sum(density, axis=0))
    return output.T


def evaluate_density_laplacian(
    one_density_matrix, basis, points, transform=None, coord_type="spherical", deriv_type="general"
=======
    return np.array(
        [
            evaluate_deriv_density(
                np.array([1, 0, 0]),
                one_density_matrix,
                basis,
                points,
                transform=transform,
            ),
            evaluate_deriv_density(
                np.array([0, 1, 0]),
                one_density_matrix,
                basis,
                points,
                transform=transform,
            ),
            evaluate_deriv_density(
                np.array([0, 0, 1]),
                one_density_matrix,
                basis,
                points,
                transform=transform,
            ),
        ]
    ).T


def evaluate_density_laplacian(
    one_density_matrix, basis, points, transform=None
>>>>>>> 449c21f2
):
    r"""Return the Laplacian of the density evaluated at the given points.

    Parameters
    ----------
    one_density_matrix : np.ndarray(K_orb, K_orb)
        One-electron density matrix in terms of the given basis set.
        If the basis is transformed using `transform` keyword, then the density matrix is assumed to
        be expressed with respect to the transformed basis set.
    basis : list/tuple of GeneralizedContractionShell
        Shells of generalized contractions.
    points : np.ndarray(N, 3)
        Cartesian coordinates of the points in space (in atomic units) where the basis functions
        are evaluated.
        Rows correspond to the points and columns correspond to the :math:`x, y, \text{and} z`
        components.
    transform : np.ndarray(K_orbs, K_cont)
        Transformation matrix from the basis set in the given coordinate system (e.g. AO) to linear
        combinations of contractions (e.g. MO).
        Transformation is applied to the left, i.e. the sum is over the index 1 of `transform`
        and index 0 of the array for contractions.
        Default is no transformation.
<<<<<<< HEAD
    coord_type : {"cartesian", list/tuple of "cartesian" or "spherical", "spherical"}
        Types of the coordinate system for the contractions.
        If "cartesian", then all of the contractions are treated as Cartesian contractions.
        If "spherical", then all of the contractions are treated as spherical contractions.
        If list/tuple, then each entry must be a "cartesian" or "spherical" to specify the
        coordinate type of each `GeneralizedContractionShell` instance.
        Default value is "spherical".
    deriv_type : "general" or "direct"
        Specification of derivative of contraction function in _deriv.py. "general" makes reference
        to general implementation of any order derivative function (_eval_deriv_contractions())
        and "direct" makes reference to specific implementation of first and second order
        derivatives for generalized contraction (_eval_first_second_order_deriv_contractions()).
=======
>>>>>>> 449c21f2

    Returns
    -------
    density_laplacian : np.ndarray(N)
        Laplacian of the density evaluated at `N` grid points.

    """
<<<<<<< HEAD
    orders_one_second = np.array(([2, 0, 0], [0, 2, 0], [0, 0, 2]))
    orders_one_first = np.array(([1, 0, 0], [0, 1, 0], [0, 0, 1]))
    orders_two = np.array(([1, 0, 0], [0, 1, 0], [0, 0, 1]))
    output = np.zeros(points.shape[0])
    # Evaluation of generalized contraction shell for zeroth order = 0,0,0
    zeroth_deriv = evaluate_deriv_basis(
        basis, points, np.array([0, 0, 0]),
        transform=transform, coord_type=coord_type, deriv_type=deriv_type
=======
    output = evaluate_deriv_density(
        np.array([2, 0, 0]),
        one_density_matrix,
        basis,
        points,
        transform=transform,
    )
    output += evaluate_deriv_density(
        np.array([0, 2, 0]),
        one_density_matrix,
        basis,
        points,
        transform=transform,
    )
    output += evaluate_deriv_density(
        np.array([0, 0, 2]),
        one_density_matrix,
        basis,
        points,
        transform=transform,
>>>>>>> 449c21f2
    )

    # Evaluation of generalized contraction shell for each partial derivative
    for orders in orders_one_second:
        deriv_one = evaluate_deriv_basis(
            basis, points, orders, transform=transform, coord_type=coord_type, deriv_type=deriv_type
        )

        density = one_density_matrix.dot(zeroth_deriv)
        density *= deriv_one
        output += (2 * 1 * np.sum(density, axis=0))

    for orders in zip(orders_one_first, orders_two):
        deriv_one = evaluate_deriv_basis(
            basis, points, orders[0], transform=transform, coord_type=coord_type,
            deriv_type=deriv_type
        )

        deriv_two = evaluate_deriv_basis(
            basis, points, orders[1], transform=transform, coord_type=coord_type,
            deriv_type=deriv_type
        )
        # output[ind] = 2*(np.einsum('ij,ik,jk -> k',one_density_matrix, zeroth_deriv, deriv_comp))
        density = one_density_matrix.dot(deriv_two)
        density *= deriv_one
        output += (2 * 1 * np.sum(density, axis=0))

    return output


def evaluate_density_hessian(
<<<<<<< HEAD
    one_density_matrix, basis, points, transform=None, coord_type="spherical", deriv_type="general"
=======
    one_density_matrix, basis, points, transform=None
>>>>>>> 449c21f2
):
    r"""Return the Hessian of the density evaluated at the given points.

    Parameters
    ----------
    one_density_matrix : np.ndarray(K_orb, K_orb)
        One-electron density matrix in terms of the given basis set.
        If the basis is transformed using `transform` keyword, then the density matrix is assumed to
        be expressed with respect to the transformed basis set.
    basis : list/tuple of GeneralizedContractionShell
        Shells of generalized contractions.
    points : np.ndarray(N, 3)
        Cartesian coordinates of the points in space (in atomic units) where the basis functions
        are evaluated.
        Rows correspond to the points and columns correspond to the :math:`x, y, \text{and} z`
        components.
    transform : np.ndarray(K_orbs, K_cont)
        Transformation matrix from the basis set in the given coordinate system (e.g. AO) to linear
        combinations of contractions (e.g. MO).
        Transformation is applied to the left, i.e. the sum is over the index 1 of `transform`
        and index 0 of the array for contractions.
        Default is no transformation.
<<<<<<< HEAD
    coord_type : {"cartesian", list/tuple of "cartesian" or "spherical", "spherical"}
        Types of the coordinate system for the contractions.
        If "cartesian", then all of the contractions are treated as Cartesian contractions.
        If "spherical", then all of the contractions are treated as spherical contractions.
        If list/tuple, then each entry must be a "cartesian" or "spherical" to specify the
        coordinate type of each `GeneralizedContractionShell` instance.
        Default value is "spherical".
    deriv_type : "general" or "direct"
        Specification of derivative of contraction function in _deriv.py. "general" makes reference
        to general implementation of any order derivative function (_eval_deriv_contractions())
        and "direct" makes reference to specific implementation of first and second order
        derivatives for generalized contraction (_eval_first_second_order_deriv_contractions()).
=======
>>>>>>> 449c21f2

    Returns
    -------
    density_hessian : np.ndarray(N, 3, 3)
        Hessian of the density evaluated at `N` grid points.
        Dimension 0 corresponds to the point, ordered as in `points`.
        Dimensions 1, 2 correspond to the dimensions `(x, y, z)` in which the derivative of density
        was calculated.

    """
<<<<<<< HEAD
    # Orders combined with zeroth derivative
    orders_one_zeroth = np.array(([[2, 0, 0], [1, 1, 0], [1, 0, 1]],
                                  [[1, 1, 0], [0, 2, 0], [0, 1, 1]],
                                  [[1, 0, 1], [0, 1, 1], [0, 0, 2]]))

    # Pairs of first order derivatives
    orders_one_two = np.array(([[1, 0, 0], [0, 1, 0], [0, 0, 1]],
                               [[1, 0, 0], [0, 1, 0], [0, 0, 1]],
                               [[1, 0, 0], [0, 1, 0], [0, 0, 1]]))

    # Evaluation of generalized contraction shell for zeroth order = 0,0,0
    zeroth_deriv = evaluate_deriv_basis(
        basis, points, np.array([0, 0, 0]),
        transform=transform, coord_type=coord_type, deriv_type=deriv_type
    )

    # Arrays for derivative
    zeroth_arr = np.full((3, 3, one_density_matrix.shape[0], points.shape[0]), zeroth_deriv)
    one_zeroth_arr = np.zeros((3, 3, one_density_matrix.shape[0], points.shape[0]))
    one_two_arr_1 = np.zeros((3, 3, one_density_matrix.shape[0], points.shape[0]))
    one_two_arr_2 = np.zeros((3, 3, one_density_matrix.shape[0], points.shape[0]))

    for i in range(3):
        for j in range(i + 1):
            # for j in range(3):
            one_zeroth_arr[j][i] = evaluate_deriv_basis(
                basis, points, orders_one_zeroth[j][i], transform=transform,
                coord_type=coord_type, deriv_type=deriv_type
            )
            one_two_arr_1[j][i] = evaluate_deriv_basis(
                basis, points, orders_one_two[j][j], transform=transform,
                coord_type=coord_type, deriv_type=deriv_type
            )
            one_two_arr_2[j][i] = evaluate_deriv_basis(
                basis, points, orders_one_two[j][i], transform=transform,
                coord_type=coord_type, deriv_type=deriv_type
            )

    # double orders-zeroth density
    raw_density_1 = np.tensordot(one_zeroth_arr, one_density_matrix, (2, 1))
    density_1 = np.einsum('ijkm,ijmk -> ijkm', zeroth_arr, raw_density_1)

    # one_two density
    raw_density_2 = np.tensordot(one_two_arr_2, one_density_matrix, (2, 1))
    density_2 = np.einsum('ijkm,ijmk -> ijkm', one_two_arr_1, raw_density_2)

    # factors and sum over basis functions
    output = 2 * 1 * np.sum(density_1, axis=2)
    output += 2 * 1 * np.sum(density_2, axis=2)

    # copying lower matrix to upper matrix
    upp = np.swapaxes(output, 0, 1)
    upp = np.triu(upp.T, 1)
    return output.T + upp


def evaluate_posdef_kinetic_energy_density(
    one_density_matrix, basis, points, transform=None, coord_type="spherical", deriv_type="general"
=======
    return np.array(
        [
            [
                evaluate_deriv_density(
                    orders_one + orders_two,
                    one_density_matrix,
                    basis,
                    points,
                    transform=transform,
                )
                for orders_one in np.identity(3, dtype=int)
            ]
            for orders_two in np.identity(3, dtype=int)
        ]
    ).T


def evaluate_posdef_kinetic_energy_density(
    one_density_matrix, basis, points, transform=None
>>>>>>> 449c21f2
):
    r"""Return evaluations of positive definite kinetic energy density at the given points.

    .. math::

        t_+ (\mathbf{r}_n)
        &= \frac{1}{2} \left.
          \nabla_{\mathbf{r}} \cdot \nabla_{\mathbf{r}'} \gamma(\mathbf{r}, \mathbf{r}')
        \right|_{\mathbf{r} = \mathbf{r}' = \mathbf{r}_n}\\
        &= \frac{1}{2} \left(
          \frac{\partial^2}{\partial x \partial x'} \gamma(\mathbf{r}, \mathbf{r}')
          + \frac{\partial^2}{\partial y \partial y'} \gamma(\mathbf{r}, \mathbf{r}')
          + \frac{\partial^2}{\partial z \partial z'} \gamma(\mathbf{r}, \mathbf{r}')
        \right)_{\mathbf{r} = \mathbf{r}' = \mathbf{r}_n}\\

    Parameters
    ----------
    one_density_matrix : np.ndarray(K_orb, K_orb)
        One-electron density matrix in terms of the given basis set.
        If the basis is transformed using `transform` keyword, then the density matrix is assumed to
        be expressed with respect to the transformed basis set.
    basis : list/tuple of GeneralizedContractionShell
        Shells of generalized contractions.
    points : np.ndarray(N, 3)
        Cartesian coordinates of the points in space (in atomic units) where the basis functions
        are evaluated.
        Rows correspond to the points and columns correspond to the :math:`x, y, \text{and} z`
        components.
    transform : np.ndarray(K_orbs, K_cont)
        Transformation matrix from the basis set in the given coordinate system (e.g. AO) to linear
        combinations of contractions (e.g. MO).
        Transformation is applied to the left, i.e. the sum is over the index 1 of `transform`
        and index 0 of the array for contractions.
        Default is no transformation.
<<<<<<< HEAD
    coord_type : {"cartesian", list/tuple of "cartesian" or "spherical", "spherical"}
        Types of the coordinate system for the contractions.
        If "cartesian", then all of the contractions are treated as Cartesian contractions.
        If "spherical", then all of the contractions are treated as spherical contractions.
        If list/tuple, then each entry must be a "cartesian" or "spherical" to specify the
        coordinate type of each `GeneralizedContractionShell` instance.
        Default value is "spherical".
    deriv_type : "general" or "direct"
        Specification of derivative of contraction function in _deriv.py. "general" makes reference
        to general implementation of any order derivative function (_eval_deriv_contractions())
        and "direct" makes reference to specific implementation of first and second order
        derivatives for generalized contraction (_eval_first_second_order_deriv_contractions()).
=======
>>>>>>> 449c21f2

    Returns
    -------
    posdef_kindetic_energy_density : np.ndarray(N,)
        Positive definite kinetic energy density of the given transformed basis set evaluated at
        `N` grid points.

    """
    output = np.zeros(points.shape[0])
    for orders in np.identity(3, dtype=int):
        output += evaluate_deriv_reduced_density_matrix(
            orders,
            orders,
            one_density_matrix,
            basis,
            points,
            transform=transform,
<<<<<<< HEAD
            coord_type=coord_type,
            deriv_type=deriv_type
=======
>>>>>>> 449c21f2
        )
    # Fix: #117; to avoid small negative values, the array is clipped
    return (0.5 * output).clip(min=0.0)


# TODO: test against a reference
def evaluate_general_kinetic_energy_density(
<<<<<<< HEAD
    one_density_matrix, basis, points, alpha, transform=None,
    coord_type="spherical", deriv_type="general"
=======
    one_density_matrix, basis, points, alpha, transform=None
>>>>>>> 449c21f2
):
    r"""Return evaluations of general form of the kinetic energy density at the given points.

    .. math::

        t_{\alpha} (\mathbf{r}_n) = t_+(\mathbf{r}_n) + \alpha \nabla^2 \rho(\mathbf{r}_n)

    where :math:`t_+` is the positive definite kinetic energy density.

    Parameters
    ----------
    one_density_matrix : np.ndarray(K_orb, K_orb)
        One-electron density matrix in terms of the given basis set.
        If the basis is transformed using `transform` keyword, then the density matrix is assumed to
        be expressed with respect to the transformed basis set.
    basis : list/tuple of GeneralizedContractionShell
        Shells of generalized contractions.
    points : np.ndarray(N, 3)
        Cartesian coordinates of the points in space (in atomic units) where the basis functions
        are evaluated.
        Rows correspond to the points and columns correspond to the :math:`x, y, \text{and} z`
        components.
    alpha : float
        Parameter of the general form of the kinetic energy density.
    transform : np.ndarray(K_orbs, K_cont)
        Transformation matrix from the basis set in the given coordinate system (e.g. AO) to linear
        combinations of contractions (e.g. MO).
        Transformation is applied to the left, i.e. the sum is over the index 1 of `transform`
        and index 0 of the array for contractions.
        Default is no transformation.
<<<<<<< HEAD
    coord_type : {"cartesian", list/tuple of "cartesian" or "spherical", "spherical"}
        Types of the coordinate system for the contractions.
        If "cartesian", then all of the contractions are treated as Cartesian contractions.
        If "spherical", then all of the contractions are treated as spherical contractions.
        If list/tuple, then each entry must be a "cartesian" or "spherical" to specify the
        coordinate type of each `GeneralizedContractionShell` instance.
        Default value is "spherical".
    deriv_type : "general" or "direct"
        Specification of derivative of contraction function in _deriv.py. "general" makes reference
        to general implementation of any order derivative function (_eval_deriv_contractions())
        and "direct" makes reference to specific implementation of first and second order
        derivatives for generalized contraction (_eval_first_second_order_deriv_contractions()).
=======
>>>>>>> 449c21f2

    Returns
    -------
    general_kinetic_energy_density : np.ndarray(N,)
        General kinetic energy density of the given transformed basis set evaluated at `N`
        grid points.

    Raises
    ------
    TypeError
        If `alpha` is not an integer or a float.

    """
    if not isinstance(alpha, (int, float)):
        raise TypeError("`alpha` must be an int or float.")

    general_kinetic_energy_density = evaluate_posdef_kinetic_energy_density(
<<<<<<< HEAD
        one_density_matrix, basis, points, transform=transform, coord_type=coord_type,
        deriv_type=deriv_type
    )
    if alpha != 0:
        general_kinetic_energy_density += alpha * evaluate_density_laplacian(
            one_density_matrix, basis, points, transform=transform, coord_type=coord_type,
            deriv_type=deriv_type
=======
        one_density_matrix, basis, points, transform=transform
    )
    if alpha != 0:
        general_kinetic_energy_density += alpha * evaluate_density_laplacian(
            one_density_matrix, basis, points, transform=transform
>>>>>>> 449c21f2
        )
    return general_kinetic_energy_density<|MERGE_RESOLUTION|>--- conflicted
+++ resolved
@@ -91,14 +91,9 @@
         Density evaluated at `N` grid points.
 
     """
-<<<<<<< HEAD
-    orb_eval = evaluate_basis(basis, points, transform=transform, coord_type=coord_type)
+    orb_eval = evaluate_basis(basis, points, transform=transform)
     # Fix: # 117; to avoid small negative density values, the array is clipped
     return evaluate_density_using_evaluated_orbs(one_density_matrix, orb_eval).clip(min=0.0)
-=======
-    orb_eval = evaluate_basis(basis, points, transform=transform)
-    return evaluate_density_using_evaluated_orbs(one_density_matrix, orb_eval)
->>>>>>> 449c21f2
 
 
 def evaluate_deriv_reduced_density_matrix(
@@ -108,11 +103,7 @@
     basis,
     points,
     transform=None,
-<<<<<<< HEAD
-    coord_type="spherical",
-    deriv_type="general"
-=======
->>>>>>> 449c21f2
+    deriv_type="general",
 ):
     r"""Return the derivative of the first-order reduced density matrix at the given points.
 
@@ -159,21 +150,11 @@
         Transformation is applied to the left, i.e. the sum is over the index 1 of `transform`
         and index 0 of the array for contractions.
         Default is no transformation.
-<<<<<<< HEAD
-    coord_type : {"cartesian", list/tuple of "cartesian" or "spherical", "spherical"}
-        Types of the coordinate system for the contractions.
-        If "cartesian", then all of the contractions are treated as Cartesian contractions.
-        If "spherical", then all of the contractions are treated as spherical contractions.
-        If list/tuple, then each entry must be a "cartesian" or "spherical" to specify the
-        coordinate type of each `GeneralizedContractionShell` instance.
-        Default value is "spherical".
     deriv_type : "general" or "direct"
         Specification of derivative of contraction function in _deriv.py. "general" makes reference
         to general implementation of any order derivative function (_eval_deriv_contractions())
         and "direct" makes reference to specific implementation of first and second order
         derivatives for generalized contraction (_eval_first_second_order_deriv_contractions()).
-=======
->>>>>>> 449c21f2
 
     Returns
     -------
@@ -182,22 +163,21 @@
 
     """
     deriv_orb_eval_one = evaluate_deriv_basis(
-<<<<<<< HEAD
-        basis, points, orders_one, transform=transform, coord_type=coord_type, deriv_type=deriv_type
-=======
-        basis, points, orders_one, transform=transform
->>>>>>> 449c21f2
+        basis,
+        points,
+        orders_one,
+        transform=transform,
+        deriv_type=deriv_type,
     )
     if np.array_equal(orders_one, orders_two):
         deriv_orb_eval_two = deriv_orb_eval_one
     else:
         deriv_orb_eval_two = evaluate_deriv_basis(
-<<<<<<< HEAD
-            basis, points, orders_two, transform=transform, coord_type=coord_type,
-            deriv_type=deriv_type
-=======
-            basis, points, orders_two, transform=transform
->>>>>>> 449c21f2
+            basis,
+            points,
+            orders_two,
+            transform=transform,
+            deriv_type=deriv_type,
         )
     density = one_density_matrix.dot(deriv_orb_eval_two)
     density *= deriv_orb_eval_one
@@ -206,12 +186,12 @@
 
 
 def evaluate_deriv_density(
-<<<<<<< HEAD
-    orders, one_density_matrix, basis, points, transform=None,
-    coord_type="spherical", deriv_type="general"
-=======
-    orders, one_density_matrix, basis, points, transform=None
->>>>>>> 449c21f2
+    orders,
+    one_density_matrix,
+    basis,
+    points,
+    transform=None,
+    deriv_type="general",
 ):
     r"""Return the derivative of density of the given transformed basis set at the given points.
 
@@ -236,21 +216,11 @@
         Transformation is applied to the left, i.e. the sum is over the index 1 of `transform`
         and index 0 of the array for contractions.
         Default is no transformation.
-<<<<<<< HEAD
-    coord_type : {"cartesian", list/tuple of "cartesian" or "spherical", "spherical"}
-        Types of the coordinate system for the contractions.
-        If "cartesian", then all of the contractions are treated as Cartesian contractions.
-        If "spherical", then all of the contractions are treated as spherical contractions.
-        If list/tuple, then each entry must be a "cartesian" or "spherical" to specify the
-        coordinate type of each `GeneralizedContractionShell` instance.
-        Default value is "spherical".
     deriv_type : "general" or "direct"
         Specification of derivative of contraction function in _deriv.py. "general" makes reference
         to general implementation of any order derivative function (_eval_deriv_contractions())
         and "direct" makes reference to specific implementation of first and second order
         derivatives for generalized contraction (_eval_first_second_order_deriv_contractions()).
-=======
->>>>>>> 449c21f2
 
     Returns
     -------
@@ -276,18 +246,16 @@
                 num_occurence = comb(total_l_x, l_x) * comb(total_l_y, l_y) * comb(total_l_z, l_z)
                 orders_one = np.array([l_x, l_y, l_z])
                 orders_two = orders - orders_one
-<<<<<<< HEAD
                 if any(orders_one > 2) or any(orders_two > 2):
                     density = evaluate_deriv_reduced_density_matrix(
-                            orders_one,
-                            orders_two,
-                            one_density_matrix,
-                            basis,
-                            points,
-                            transform=transform,
-                            coord_type=coord_type,
-                            deriv_type='general',
-                        )
+                        orders_one,
+                        orders_two,
+                        one_density_matrix,
+                        basis,
+                        points,
+                        transform=transform,
+                        deriv_type="general",
+                    )
                 else:
                     density = evaluate_deriv_reduced_density_matrix(
                         orders_one,
@@ -296,29 +264,18 @@
                         basis,
                         points,
                         transform=transform,
-                        coord_type=coord_type,
                         deriv_type=deriv_type,
                     )
-=======
-                density = evaluate_deriv_reduced_density_matrix(
-                    orders_one,
-                    orders_two,
-                    one_density_matrix,
-                    basis,
-                    points,
-                    transform=transform,
-                )
->>>>>>> 449c21f2
                 output += factor * num_occurence * density
     return output
 
 
 def evaluate_density_gradient(
-<<<<<<< HEAD
-    one_density_matrix, basis, points, transform=None, coord_type="spherical", deriv_type="general"
-=======
-    one_density_matrix, basis, points, transform=None
->>>>>>> 449c21f2
+    one_density_matrix,
+    basis,
+    points,
+    transform=None,
+    deriv_type="general",
 ):
     r"""Return the gradient of the density evaluated at the given points.
 
@@ -341,21 +298,11 @@
         Transformation is applied to the left, i.e. the sum is over the index 1 of `transform`
         and index 0 of the array for contractions.
         Default is no transformation.
-<<<<<<< HEAD
-    coord_type : {"cartesian", list/tuple of "cartesian" or "spherical", "spherical"}
-        Types of the coordinate system for the contractions.
-        If "cartesian", then all of the contractions are treated as Cartesian contractions.
-        If "spherical", then all of the contractions are treated as spherical contractions.
-        If list/tuple, then each entry must be a "cartesian" or "spherical" to specify the
-        coordinate type of each `GeneralizedContractionShell` instance.
-        Default value is "spherical".
     deriv_type : "general" or "direct"
         Specification of derivative of contraction function in _deriv.py. "general" makes reference
         to general implementation of any order derivative function (_eval_deriv_contractions())
         and "direct" makes reference to specific implementation of first and second order
         derivatives for generalized contraction (_eval_first_second_order_deriv_contractions()).
-=======
->>>>>>> 449c21f2
 
     Returns
     -------
@@ -363,61 +310,39 @@
         Gradient of the density evaluated at `N` grid points.
 
     """
-<<<<<<< HEAD
-
     orders_one = np.array(([1, 0, 0], [0, 1, 0], [0, 0, 1]))
     output = np.zeros((3, len(points)))
     # Evaluation of generalized contraction shell for zeroth order = 0,0,0
     zeroth_deriv = evaluate_deriv_basis(
-        basis, points, np.array([0, 0, 0]),
-        transform=transform, coord_type=coord_type, deriv_type=deriv_type
+        basis,
+        points,
+        np.array([0, 0, 0]),
+        transform=transform,
+        deriv_type=deriv_type,
     )
 
     # Evaluation of generalized contraction shell for each partial derivative
     for ind, orders in enumerate(orders_one):
         deriv_comp = evaluate_deriv_basis(
-            basis, points, orders, transform=transform, coord_type=coord_type, deriv_type=deriv_type
-            )
+            basis,
+            points,
+            orders,
+            transform=transform,
+            deriv_type=deriv_type,
+        )
         # output[ind] = 2*(np.einsum('ij,ik,jk -> k',one_density_matrix, zeroth_deriv, deriv_comp))
         density = one_density_matrix.dot(zeroth_deriv)
         density *= deriv_comp
-        output[ind] = (2 * 1 * np.sum(density, axis=0))
+        output[ind] = 2 * 1 * np.sum(density, axis=0)
     return output.T
 
 
 def evaluate_density_laplacian(
-    one_density_matrix, basis, points, transform=None, coord_type="spherical", deriv_type="general"
-=======
-    return np.array(
-        [
-            evaluate_deriv_density(
-                np.array([1, 0, 0]),
-                one_density_matrix,
-                basis,
-                points,
-                transform=transform,
-            ),
-            evaluate_deriv_density(
-                np.array([0, 1, 0]),
-                one_density_matrix,
-                basis,
-                points,
-                transform=transform,
-            ),
-            evaluate_deriv_density(
-                np.array([0, 0, 1]),
-                one_density_matrix,
-                basis,
-                points,
-                transform=transform,
-            ),
-        ]
-    ).T
-
-
-def evaluate_density_laplacian(
-    one_density_matrix, basis, points, transform=None
->>>>>>> 449c21f2
+    one_density_matrix,
+    basis,
+    points,
+    transform=None,
+    deriv_type="general",
 ):
     r"""Return the Laplacian of the density evaluated at the given points.
 
@@ -440,21 +365,11 @@
         Transformation is applied to the left, i.e. the sum is over the index 1 of `transform`
         and index 0 of the array for contractions.
         Default is no transformation.
-<<<<<<< HEAD
-    coord_type : {"cartesian", list/tuple of "cartesian" or "spherical", "spherical"}
-        Types of the coordinate system for the contractions.
-        If "cartesian", then all of the contractions are treated as Cartesian contractions.
-        If "spherical", then all of the contractions are treated as spherical contractions.
-        If list/tuple, then each entry must be a "cartesian" or "spherical" to specify the
-        coordinate type of each `GeneralizedContractionShell` instance.
-        Default value is "spherical".
     deriv_type : "general" or "direct"
         Specification of derivative of contraction function in _deriv.py. "general" makes reference
         to general implementation of any order derivative function (_eval_deriv_contractions())
         and "direct" makes reference to specific implementation of first and second order
         derivatives for generalized contraction (_eval_first_second_order_deriv_contractions()).
-=======
->>>>>>> 449c21f2
 
     Returns
     -------
@@ -462,73 +377,63 @@
         Laplacian of the density evaluated at `N` grid points.
 
     """
-<<<<<<< HEAD
     orders_one_second = np.array(([2, 0, 0], [0, 2, 0], [0, 0, 2]))
     orders_one_first = np.array(([1, 0, 0], [0, 1, 0], [0, 0, 1]))
     orders_two = np.array(([1, 0, 0], [0, 1, 0], [0, 0, 1]))
     output = np.zeros(points.shape[0])
     # Evaluation of generalized contraction shell for zeroth order = 0,0,0
     zeroth_deriv = evaluate_deriv_basis(
-        basis, points, np.array([0, 0, 0]),
-        transform=transform, coord_type=coord_type, deriv_type=deriv_type
-=======
-    output = evaluate_deriv_density(
-        np.array([2, 0, 0]),
-        one_density_matrix,
         basis,
         points,
+        np.array([0, 0, 0]),
         transform=transform,
-    )
-    output += evaluate_deriv_density(
-        np.array([0, 2, 0]),
-        one_density_matrix,
-        basis,
-        points,
-        transform=transform,
-    )
-    output += evaluate_deriv_density(
-        np.array([0, 0, 2]),
-        one_density_matrix,
-        basis,
-        points,
-        transform=transform,
->>>>>>> 449c21f2
+        deriv_type=deriv_type,
     )
 
     # Evaluation of generalized contraction shell for each partial derivative
     for orders in orders_one_second:
         deriv_one = evaluate_deriv_basis(
-            basis, points, orders, transform=transform, coord_type=coord_type, deriv_type=deriv_type
+            basis,
+            points,
+            orders,
+            transform=transform,
+            deriv_type=deriv_type,
         )
 
         density = one_density_matrix.dot(zeroth_deriv)
         density *= deriv_one
-        output += (2 * 1 * np.sum(density, axis=0))
+        output += 2 * 1 * np.sum(density, axis=0)
 
     for orders in zip(orders_one_first, orders_two):
         deriv_one = evaluate_deriv_basis(
-            basis, points, orders[0], transform=transform, coord_type=coord_type,
-            deriv_type=deriv_type
+            basis,
+            points,
+            orders[0],
+            transform=transform,
+            deriv_type=deriv_type,
         )
 
         deriv_two = evaluate_deriv_basis(
-            basis, points, orders[1], transform=transform, coord_type=coord_type,
-            deriv_type=deriv_type
+            basis,
+            points,
+            orders[1],
+            transform=transform,
+            deriv_type=deriv_type,
         )
         # output[ind] = 2*(np.einsum('ij,ik,jk -> k',one_density_matrix, zeroth_deriv, deriv_comp))
         density = one_density_matrix.dot(deriv_two)
         density *= deriv_one
-        output += (2 * 1 * np.sum(density, axis=0))
+        output += 2 * 1 * np.sum(density, axis=0)
 
     return output
 
 
 def evaluate_density_hessian(
-<<<<<<< HEAD
-    one_density_matrix, basis, points, transform=None, coord_type="spherical", deriv_type="general"
-=======
-    one_density_matrix, basis, points, transform=None
->>>>>>> 449c21f2
+    one_density_matrix,
+    basis,
+    points,
+    transform=None,
+    deriv_type="general",
 ):
     r"""Return the Hessian of the density evaluated at the given points.
 
@@ -551,21 +456,11 @@
         Transformation is applied to the left, i.e. the sum is over the index 1 of `transform`
         and index 0 of the array for contractions.
         Default is no transformation.
-<<<<<<< HEAD
-    coord_type : {"cartesian", list/tuple of "cartesian" or "spherical", "spherical"}
-        Types of the coordinate system for the contractions.
-        If "cartesian", then all of the contractions are treated as Cartesian contractions.
-        If "spherical", then all of the contractions are treated as spherical contractions.
-        If list/tuple, then each entry must be a "cartesian" or "spherical" to specify the
-        coordinate type of each `GeneralizedContractionShell` instance.
-        Default value is "spherical".
     deriv_type : "general" or "direct"
         Specification of derivative of contraction function in _deriv.py. "general" makes reference
         to general implementation of any order derivative function (_eval_deriv_contractions())
         and "direct" makes reference to specific implementation of first and second order
         derivatives for generalized contraction (_eval_first_second_order_deriv_contractions()).
-=======
->>>>>>> 449c21f2
 
     Returns
     -------
@@ -576,21 +471,31 @@
         was calculated.
 
     """
-<<<<<<< HEAD
     # Orders combined with zeroth derivative
-    orders_one_zeroth = np.array(([[2, 0, 0], [1, 1, 0], [1, 0, 1]],
-                                  [[1, 1, 0], [0, 2, 0], [0, 1, 1]],
-                                  [[1, 0, 1], [0, 1, 1], [0, 0, 2]]))
+    orders_one_zeroth = np.array(
+        (
+            [[2, 0, 0], [1, 1, 0], [1, 0, 1]],
+            [[1, 1, 0], [0, 2, 0], [0, 1, 1]],
+            [[1, 0, 1], [0, 1, 1], [0, 0, 2]],
+        )
+    )
 
     # Pairs of first order derivatives
-    orders_one_two = np.array(([[1, 0, 0], [0, 1, 0], [0, 0, 1]],
-                               [[1, 0, 0], [0, 1, 0], [0, 0, 1]],
-                               [[1, 0, 0], [0, 1, 0], [0, 0, 1]]))
+    orders_one_two = np.array(
+        (
+            [[1, 0, 0], [0, 1, 0], [0, 0, 1]],
+            [[1, 0, 0], [0, 1, 0], [0, 0, 1]],
+            [[1, 0, 0], [0, 1, 0], [0, 0, 1]],
+        )
+    )
 
     # Evaluation of generalized contraction shell for zeroth order = 0,0,0
     zeroth_deriv = evaluate_deriv_basis(
-        basis, points, np.array([0, 0, 0]),
-        transform=transform, coord_type=coord_type, deriv_type=deriv_type
+        basis,
+        points,
+        np.array([0, 0, 0]),
+        transform=transform,
+        deriv_type=deriv_type,
     )
 
     # Arrays for derivative
@@ -603,25 +508,34 @@
         for j in range(i + 1):
             # for j in range(3):
             one_zeroth_arr[j][i] = evaluate_deriv_basis(
-                basis, points, orders_one_zeroth[j][i], transform=transform,
-                coord_type=coord_type, deriv_type=deriv_type
+                basis,
+                points,
+                orders_one_zeroth[j][i],
+                transform=transform,
+                deriv_type=deriv_type,
             )
             one_two_arr_1[j][i] = evaluate_deriv_basis(
-                basis, points, orders_one_two[j][j], transform=transform,
-                coord_type=coord_type, deriv_type=deriv_type
+                basis,
+                points,
+                orders_one_two[j][j],
+                transform=transform,
+                deriv_type=deriv_type,
             )
             one_two_arr_2[j][i] = evaluate_deriv_basis(
-                basis, points, orders_one_two[j][i], transform=transform,
-                coord_type=coord_type, deriv_type=deriv_type
+                basis,
+                points,
+                orders_one_two[j][i],
+                transform=transform,
+                deriv_type=deriv_type,
             )
 
     # double orders-zeroth density
     raw_density_1 = np.tensordot(one_zeroth_arr, one_density_matrix, (2, 1))
-    density_1 = np.einsum('ijkm,ijmk -> ijkm', zeroth_arr, raw_density_1)
+    density_1 = np.einsum("ijkm,ijmk -> ijkm", zeroth_arr, raw_density_1)
 
     # one_two density
     raw_density_2 = np.tensordot(one_two_arr_2, one_density_matrix, (2, 1))
-    density_2 = np.einsum('ijkm,ijmk -> ijkm', one_two_arr_1, raw_density_2)
+    density_2 = np.einsum("ijkm,ijmk -> ijkm", one_two_arr_1, raw_density_2)
 
     # factors and sum over basis functions
     output = 2 * 1 * np.sum(density_1, axis=2)
@@ -634,28 +548,11 @@
 
 
 def evaluate_posdef_kinetic_energy_density(
-    one_density_matrix, basis, points, transform=None, coord_type="spherical", deriv_type="general"
-=======
-    return np.array(
-        [
-            [
-                evaluate_deriv_density(
-                    orders_one + orders_two,
-                    one_density_matrix,
-                    basis,
-                    points,
-                    transform=transform,
-                )
-                for orders_one in np.identity(3, dtype=int)
-            ]
-            for orders_two in np.identity(3, dtype=int)
-        ]
-    ).T
-
-
-def evaluate_posdef_kinetic_energy_density(
-    one_density_matrix, basis, points, transform=None
->>>>>>> 449c21f2
+    one_density_matrix,
+    basis,
+    points,
+    transform=None,
+    deriv_type="general",
 ):
     r"""Return evaluations of positive definite kinetic energy density at the given points.
 
@@ -690,21 +587,11 @@
         Transformation is applied to the left, i.e. the sum is over the index 1 of `transform`
         and index 0 of the array for contractions.
         Default is no transformation.
-<<<<<<< HEAD
-    coord_type : {"cartesian", list/tuple of "cartesian" or "spherical", "spherical"}
-        Types of the coordinate system for the contractions.
-        If "cartesian", then all of the contractions are treated as Cartesian contractions.
-        If "spherical", then all of the contractions are treated as spherical contractions.
-        If list/tuple, then each entry must be a "cartesian" or "spherical" to specify the
-        coordinate type of each `GeneralizedContractionShell` instance.
-        Default value is "spherical".
     deriv_type : "general" or "direct"
         Specification of derivative of contraction function in _deriv.py. "general" makes reference
         to general implementation of any order derivative function (_eval_deriv_contractions())
         and "direct" makes reference to specific implementation of first and second order
         derivatives for generalized contraction (_eval_first_second_order_deriv_contractions()).
-=======
->>>>>>> 449c21f2
 
     Returns
     -------
@@ -722,11 +609,7 @@
             basis,
             points,
             transform=transform,
-<<<<<<< HEAD
-            coord_type=coord_type,
-            deriv_type=deriv_type
-=======
->>>>>>> 449c21f2
+            deriv_type=deriv_type,
         )
     # Fix: #117; to avoid small negative values, the array is clipped
     return (0.5 * output).clip(min=0.0)
@@ -734,12 +617,12 @@
 
 # TODO: test against a reference
 def evaluate_general_kinetic_energy_density(
-<<<<<<< HEAD
-    one_density_matrix, basis, points, alpha, transform=None,
-    coord_type="spherical", deriv_type="general"
-=======
-    one_density_matrix, basis, points, alpha, transform=None
->>>>>>> 449c21f2
+    one_density_matrix,
+    basis,
+    points,
+    alpha,
+    transform=None,
+    deriv_type="general",
 ):
     r"""Return evaluations of general form of the kinetic energy density at the given points.
 
@@ -770,21 +653,11 @@
         Transformation is applied to the left, i.e. the sum is over the index 1 of `transform`
         and index 0 of the array for contractions.
         Default is no transformation.
-<<<<<<< HEAD
-    coord_type : {"cartesian", list/tuple of "cartesian" or "spherical", "spherical"}
-        Types of the coordinate system for the contractions.
-        If "cartesian", then all of the contractions are treated as Cartesian contractions.
-        If "spherical", then all of the contractions are treated as spherical contractions.
-        If list/tuple, then each entry must be a "cartesian" or "spherical" to specify the
-        coordinate type of each `GeneralizedContractionShell` instance.
-        Default value is "spherical".
     deriv_type : "general" or "direct"
         Specification of derivative of contraction function in _deriv.py. "general" makes reference
         to general implementation of any order derivative function (_eval_deriv_contractions())
         and "direct" makes reference to specific implementation of first and second order
         derivatives for generalized contraction (_eval_first_second_order_deriv_contractions()).
-=======
->>>>>>> 449c21f2
 
     Returns
     -------
@@ -802,20 +675,14 @@
         raise TypeError("`alpha` must be an int or float.")
 
     general_kinetic_energy_density = evaluate_posdef_kinetic_energy_density(
-<<<<<<< HEAD
-        one_density_matrix, basis, points, transform=transform, coord_type=coord_type,
-        deriv_type=deriv_type
+        one_density_matrix,
+        basis,
+        points,
+        transform=transform,
+        deriv_type=deriv_type,
     )
     if alpha != 0:
         general_kinetic_energy_density += alpha * evaluate_density_laplacian(
-            one_density_matrix, basis, points, transform=transform, coord_type=coord_type,
-            deriv_type=deriv_type
-=======
-        one_density_matrix, basis, points, transform=transform
-    )
-    if alpha != 0:
-        general_kinetic_energy_density += alpha * evaluate_density_laplacian(
-            one_density_matrix, basis, points, transform=transform
->>>>>>> 449c21f2
+            one_density_matrix, basis, points, transform=transform, deriv_type=deriv_type
         )
     return general_kinetic_energy_density