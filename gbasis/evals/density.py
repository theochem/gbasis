--- conflicted
+++ resolved
@@ -176,8 +176,6 @@
     basis : list/tuple of GeneralizedContractionShell
         Shells of generalized contractions.
     point1 : set of points np.ndarray(N, 3)
-<<<<<<< HEAD
-=======
         Cartesian coordinates of the points in space (in atomic units) where the basis functions
         are evaluated.
         Rows correspond to the points and columns correspond to the :math:`x, y, \text{and} z`
@@ -185,7 +183,6 @@
         This function can take a list of points at which basis functions are evaluated. If only one 
         set of points is given, it will be duplicated.
     point2 : optional set of points np.ndarray(N, 3) --> default None
->>>>>>> 59c34a5d
         Cartesian coordinates of the points in space (in atomic units) where the basis functions
         are evaluated.
         Rows correspond to the points and columns correspond to the :math:`x, y, \text{and} z`
@@ -230,12 +227,9 @@
     return dm_on_grid
 
 
-<<<<<<< HEAD
-=======
-
-
-
->>>>>>> 59c34a5d
+
+
+
 def evaluate_hole_x2(one_density_matrix, basis, point1, point2=np.array(None), transform=None):
     r"""Return the two-body hole correlation function.
 
@@ -256,8 +250,6 @@
     basis : list/tuple of GeneralizedContractionShell
         Shells of generalized contractions.
     point1 : set of points np.ndarray(N, 3)
-<<<<<<< HEAD
-=======
         Cartesian coordinates of the points in space (in atomic units) where the basis functions
         are evaluated.
         Rows correspond to the points and columns correspond to the :math:`x, y, \text{and} z`
@@ -265,7 +257,6 @@
         This function can take a list of points at which basis functions are evaluated. If only one 
         set of points is given, it will be duplicated.
     point2 : optional set of points np.ndarray(N, 3) --> default None
->>>>>>> 59c34a5d
         Cartesian coordinates of the points in space (in atomic units) where the basis functions
         are evaluated.
         Rows correspond to the points and columns correspond to the :math:`x, y, \text{and} z`
@@ -309,10 +300,7 @@
     numerator = dm_eval*dm_eval
 
     hole_x2 = -1*np.einsum('ij,i,j->ij',numerator,1/dens_eval_1,1/dens_eval_2)
-<<<<<<< HEAD
-=======
-
->>>>>>> 59c34a5d
+
 
     return hole_x2
 
